/*
 * Copyright (c) 2011-2019 Contributors to the Eclipse Foundation
 *
 * This program and the accompanying materials are made available under the
 * terms of the Eclipse Public License 2.0 which is available at
 * http://www.eclipse.org/legal/epl-2.0, or the Apache License, Version 2.0
 * which is available at https://www.apache.org/licenses/LICENSE-2.0.
 *
 * SPDX-License-Identifier: EPL-2.0 OR Apache-2.0
 */

package io.vertx.core.http;


import io.netty.handler.codec.http.HttpHeaderNames;
import io.netty.handler.codec.http.websocketx.CloseWebSocketFrame;
import io.netty.handler.codec.http.websocketx.WebSocket13FrameDecoder;
import io.netty.handler.codec.http.websocketx.WebSocket13FrameEncoder;
import io.netty.handler.codec.http.websocketx.WebSocketHandshakeException;
import io.netty.util.ReferenceCountUtil;
import io.vertx.core.AbstractVerticle;
import io.vertx.core.AsyncResult;
import io.vertx.core.Context;
import io.vertx.core.DeploymentOptions;
import io.vertx.core.Future;
import io.vertx.core.Handler;
import io.vertx.core.MultiMap;
import io.vertx.core.Promise;
import io.vertx.core.Vertx;
import io.vertx.core.VertxOptions;
import io.vertx.core.buffer.Buffer;
import io.vertx.core.buffer.impl.BufferInternal;
import io.vertx.core.http.impl.Http1xClientConnection;
import io.vertx.core.http.impl.Http1xServerConnection;
import io.vertx.core.http.impl.WebSocketInternal;
import io.vertx.core.http.impl.ws.WebSocketFrameImpl;
<<<<<<< HEAD
import io.vertx.core.impl.ConcurrentHashSet;
import io.vertx.core.impl.VertxInternal;
=======
>>>>>>> 63356e47
import io.vertx.core.net.NetServer;
import io.vertx.core.net.NetSocket;
import io.vertx.core.net.SocketAddress;
import io.vertx.core.net.impl.NetSocketInternal;
import io.vertx.test.core.CheckingSender;
import io.vertx.test.core.TestUtils;
import io.vertx.test.core.VertxTestBase;
import io.vertx.test.proxy.HAProxy;
import io.vertx.test.tls.Cert;
import io.vertx.test.tls.Trust;
import org.junit.Test;

import java.io.IOException;
import java.io.UnsupportedEncodingException;
import java.nio.charset.StandardCharsets;
import java.security.MessageDigest;
import java.security.NoSuchAlgorithmException;
import java.security.cert.Certificate;
import java.util.ArrayDeque;
import java.util.ArrayList;
import java.util.Arrays;
import java.util.Base64;
import java.util.Collections;
import java.util.Deque;
import java.util.HashSet;
import java.util.List;
import java.util.Map;
import java.util.Set;
import java.util.concurrent.ArrayBlockingQueue;
import java.util.concurrent.BlockingQueue;
import java.util.concurrent.CompletableFuture;
import java.util.concurrent.ConcurrentHashMap;
import java.util.concurrent.CountDownLatch;
import java.util.concurrent.TimeUnit;
import java.util.concurrent.atomic.AtomicBoolean;
import java.util.concurrent.atomic.AtomicInteger;
import java.util.concurrent.atomic.AtomicReference;
import java.util.function.BiConsumer;
import java.util.function.BiFunction;
import java.util.function.Consumer;
import java.util.function.Function;
import java.util.regex.Matcher;
import java.util.regex.Pattern;

import static io.vertx.core.http.HttpTestBase.*;
import static io.vertx.test.core.TestUtils.*;

/**
 * @author <a href="http://tfox.org">Tim Fox</a>
 */
public class WebSocketTest extends VertxTestBase {

  private static final String TEST_REASON = "I'm moving away!";
  private static final short TEST_STATUS_CODE = (short)1001;

  private WebSocketClient client;
  private HttpServer server;
  private NetServer netServer;

  @Override
  public void setUp() throws Exception {
    super.setUp();
  }

  @Override
  protected void tearDown() throws Exception {
    if (client != null) {
      client.close();
    }
    if (server != null) {
      awaitFuture(server.close());
    }
    if (netServer != null) {
      awaitFuture(netServer.close());
    }
    super.tearDown();
  }

  @Override
  protected VertxOptions getOptions() {
    VertxOptions options = super.getOptions();
    options.getAddressResolverOptions().setHostsValue(Buffer.buffer("" +
        "127.0.0.1 localhost\n" +
        "127.0.0.1 host2.com"));
    return options;
  }

  @Test
  public void testRejectHybi00() throws Exception {
    testReject(WebsocketVersion.V00, null, 502, "Bad Gateway");
  }

  @Test
  public void testRejectHybi08() throws Exception {
    testReject(WebsocketVersion.V08, null, 502, "Bad Gateway");
  }

  @Test
  public void testRejectWithStatusCode() throws Exception {
    testReject(WebsocketVersion.V08, 404, 404, "Not Found");
  }

  @Test
  public void testWSBinaryHybi00() throws Exception {
    testWSFrames(true, WebsocketVersion.V00);
  }

  @Test
  public void testWSStringHybi00() throws Exception {
    testWSFrames(false, WebsocketVersion.V00);
  }

  @Test
  public void testWSBinaryHybi08() throws Exception {
    testWSFrames(true, WebsocketVersion.V08);
  }

  @Test
  public void testWSStringHybi08() throws Exception {
    testWSFrames(false, WebsocketVersion.V08);
  }

  @Test
  public void testWSBinaryHybi17() throws Exception {
    testWSFrames(true, WebsocketVersion.V13);
  }

  @Test
  public void testWSStringHybi17() throws Exception {
    testWSFrames(false, WebsocketVersion.V13);
  }

  @Test
  public void testWSStreamsHybi00() throws Exception {
    testWSWriteStream(WebsocketVersion.V00);
  }

  @Test
  public void testWSStreamsHybi08() throws Exception {
    testWSWriteStream(WebsocketVersion.V08);
  }

  @Test
  public void testWSStreamsHybi17() throws Exception {
    testWSWriteStream(WebsocketVersion.V13);
  }

  @Test
  public void testWriteFromConnectHybi00() throws Exception {
    testWriteFromConnectHandler(WebsocketVersion.V00);
  }

  @Test
  public void testWriteFromConnectHybi08() throws Exception {
    testWriteFromConnectHandler(WebsocketVersion.V08);
  }

  @Test
  public void testWriteFromConnectHybi17() throws Exception {
    testWriteFromConnectHandler(WebsocketVersion.V13);
  }

  @Test
  public void testContinuationWriteFromConnectHybi08() throws Exception {
    testContinuationWriteFromConnectHandler(WebsocketVersion.V08);
  }

  @Test
  public void testContinuationWriteFromConnectHybi17() throws Exception {
    testContinuationWriteFromConnectHandler(WebsocketVersion.V13);
  }

  @Test
  public void testValidSubProtocolHybi00() throws Exception {
    testValidSubProtocol(WebsocketVersion.V00);
  }

  @Test
  public void testValidSubProtocolHybi08() throws Exception {
    testValidSubProtocol(WebsocketVersion.V08);
  }

  @Test
  public void testValidSubProtocolHybi17() throws Exception {
    testValidSubProtocol(WebsocketVersion.V13);
  }

  @Test
  public void testInvalidSubProtocolHybi00() throws Exception {
    testInvalidSubProtocol(WebsocketVersion.V00);
  }

  @Test
  public void testInvalidSubProtocolHybi08() throws Exception {
    testInvalidSubProtocol(WebsocketVersion.V08);
  }

  @Test
  public void testInvalidSubProtocolHybi17() throws Exception {
    testInvalidSubProtocol(WebsocketVersion.V13);
  }

  // TODO close and exception tests
  // TODO pause/resume/drain tests

  @Test
  // Client trusts all server certs
  public void testTLSClientTrustAll() throws Exception {
    testTLS(Cert.NONE, Trust.NONE, Cert.SERVER_JKS, Trust.NONE, false, false, true, false, true);
  }

  @Test
  // Server specifies cert that the client trusts (not trust all)
  public void testTLSClientTrustServerCert() throws Exception {
    testTLS(Cert.NONE, Trust.SERVER_JKS, Cert.SERVER_JKS, Trust.NONE, false, false, false, false, true);
  }

  @Test
  // Server specifies cert that the client trusts (not trust all)
  public void testTLSClientTrustServerCertWithSNI() throws Exception {
    testTLS(Cert.NONE, Trust.SNI_JKS_HOST2, Cert.SNI_JKS, Trust.NONE, false, false, false, false, true, true, true, true, new String[0],
      (client) -> client.connect(4043, "host2.com", "/"));
  }

  @Test
  // Server specifies cert that the client trusts (not trust all)
  public void testTLSClientTrustServerCertPKCS12() throws Exception {
    testTLS(Cert.NONE, Trust.SERVER_JKS, Cert.SERVER_PKCS12, Trust.NONE, false, false, false, false, true);
  }

  @Test
  // Server specifies cert that the client trusts (not trust all)
  public void testTLSClientTrustServerCertPEM() throws Exception {
    testTLS(Cert.NONE, Trust.SERVER_JKS, Cert.SERVER_PEM, Trust.NONE, false, false, false, false, true);
  }

  @Test
  // Server specifies cert that the client trusts via a CA (not trust all)
  public void testTLSClientTrustServerCertPEM_CA() throws Exception {
    testTLS(Cert.NONE, Trust.SERVER_PEM_ROOT_CA, Cert.SERVER_PEM_ROOT_CA, Trust.NONE, false, false, false, false, true);
  }

  @Test
  // Server specifies cert that the client trusts (not trust all)
  public void testTLSClientTrustPKCS12ServerCert() throws Exception {
    testTLS(Cert.NONE, Trust.SERVER_PKCS12, Cert.SERVER_JKS, Trust.NONE, false, false, false, false, true);
  }

  @Test
  // Server specifies cert that the client trusts (not trust all)
  public void testTLSClientTrustPEMServerCert() throws Exception {
    testTLS(Cert.NONE, Trust.SERVER_PEM, Cert.SERVER_JKS, Trust.NONE, false, false, false, false, true);
  }

  @Test
  // Server specifies cert that the client doesn't trust
  public void testTLSClientUntrustedServer() throws Exception {
    testTLS(Cert.NONE, Trust.NONE, Cert.SERVER_JKS, Trust.NONE, false, false, false, false, false);
  }

  @Test
  //Client specifies cert even though it's not required
  public void testTLSClientCertNotRequired() throws Exception {
    testTLS(Cert.CLIENT_JKS, Trust.SERVER_JKS, Cert.SERVER_JKS, Trust.CLIENT_JKS, false, false, false, false, true);
  }

  @Test
  //Client specifies cert and it is required
  public void testTLSClientCertRequired() throws Exception {
    testTLS(Cert.CLIENT_JKS, Trust.SERVER_JKS, Cert.SERVER_JKS, Trust.CLIENT_JKS, true, false, false, false, true);
  }

  @Test
  //Client specifies cert and it is required
  public void testTLSClientCertRequiredPKCS12() throws Exception {
    testTLS(Cert.CLIENT_JKS, Trust.SERVER_JKS, Cert.SERVER_JKS, Trust.CLIENT_PKCS12, true, false, false, false, true);
  }

  @Test
  //Client specifies cert and it is required
  public void testTLSClientCertRequiredPEM() throws Exception {
    testTLS(Cert.CLIENT_JKS, Trust.SERVER_JKS, Cert.SERVER_JKS, Trust.CLIENT_PEM, true, false, false, false, true);
  }

  @Test
  //Client specifies cert and it is required
  public void testTLSClientCertPKCS12Required() throws Exception {
    testTLS(Cert.CLIENT_PKCS12, Trust.SERVER_JKS, Cert.SERVER_JKS, Trust.CLIENT_JKS, true, false, false, false, true);
  }

  @Test
  //Client specifies cert and it is required
  public void testTLSClientCertPEMRequired() throws Exception {
    testTLS(Cert.CLIENT_PEM, Trust.SERVER_JKS, Cert.SERVER_JKS, Trust.CLIENT_JKS, true, false, false, false, true);
  }

  @Test
  //Client specifies cert signed by CA and it is required
  public void testTLSClientCertPEM_CARequired() throws Exception {
    testTLS(Cert.CLIENT_PEM_ROOT_CA, Trust.SERVER_JKS, Cert.SERVER_JKS, Trust.CLIENT_PEM_ROOT_CA, true, false, false, false, true);
  }

  @Test
  //Client doesn't specify cert but it's required
  public void testTLSClientCertRequiredNoClientCert() throws Exception {
    testTLS(Cert.NONE, Trust.SERVER_JKS, Cert.SERVER_JKS, Trust.CLIENT_JKS, true, false, false, false, false);
  }

  @Test
  //Client specifies cert but it's not trusted
  public void testTLSClientCertClientNotTrusted() throws Exception {
    testTLS(Cert.CLIENT_JKS, Trust.SERVER_JKS, Cert.SERVER_JKS, Trust.NONE, true, false, false, false, false);
  }

  @Test
  // Server specifies cert that the client does not trust via a revoked certificate of the CA
  public void testTLSClientRevokedServerCert() throws Exception {
    testTLS(Cert.NONE, Trust.SERVER_PEM_ROOT_CA, Cert.SERVER_PEM_ROOT_CA, Trust.NONE, false, false, false, true, false);
  }

  @Test
  //Client specifies cert that the server does not trust via a revoked certificate of the CA
  public void testTLSRevokedClientCertServer() throws Exception {
    testTLS(Cert.CLIENT_PEM_ROOT_CA, Trust.SERVER_JKS, Cert.SERVER_JKS, Trust.CLIENT_PEM_ROOT_CA, true, true, false, false, false);
  }

  @Test
  // Test with cipher suites
  public void testTLSCipherSuites() throws Exception {
    testTLS(Cert.NONE, Trust.NONE, Cert.SERVER_JKS, Trust.NONE, false, false, true, false, true, ENABLED_CIPHER_SUITES);
  }

  // RequestOptions tests

  @Test
  // Client trusts all server certs
  public void testClearClientRequestOptionsSetSSL() throws Exception {
    WebSocketConnectOptions options = new WebSocketConnectOptions().setHost(HttpTestBase.DEFAULT_HTTP_HOST).setURI("/").setPort(4043).setSsl(true);
    testTLS(Cert.NONE, Trust.NONE, Cert.SERVER_JKS, Trust.NONE, false, false, true, false, true, false, true, false, new String[0], (client) -> client.connect(options));
  }

  @Test
  // Client trusts all server certs
  public void testSSLClientRequestOptionsSetSSL() throws Exception {
    WebSocketConnectOptions options = new WebSocketConnectOptions().setHost(HttpTestBase.DEFAULT_HTTP_HOST).setURI("/").setPort(4043).setSsl(true);
    testTLS(Cert.NONE, Trust.NONE, Cert.SERVER_JKS, Trust.NONE, false, false, true, false, true, true, true, false, new String[0], (client) -> client.connect(options));
  }

  @Test
  // Client trusts all server certs
  public void testClearClientRequestOptionsSetClear() throws Exception {
    WebSocketConnectOptions options = new WebSocketConnectOptions().setHost(HttpTestBase.DEFAULT_HTTP_HOST).setURI("/").setPort(4043).setSsl(false);
    testTLS(Cert.NONE, Trust.NONE, Cert.SERVER_JKS, Trust.NONE, false, false, true, false, true, false, false, false, new String[0], (client) -> client.connect(options));
  }

  @Test
  // Client trusts all server certs
  public void testSSLClientRequestOptionsSetClear() throws Exception {
    WebSocketConnectOptions options = new WebSocketConnectOptions().setHost(HttpTestBase.DEFAULT_HTTP_HOST).setURI("/").setPort(4043).setSsl(false);
    testTLS(Cert.NONE, Trust.NONE, Cert.SERVER_JKS, Trust.NONE, false, false, true, false, true, true, false, false, new String[0], (client) -> client.connect(options));
  }

  private void testTLS(Cert<?> clientCert, Trust<?> clientTrust,
                       Cert<?> serverCert, Trust<?> serverTrust,
                       boolean requireClientAuth, boolean serverUsesCrl, boolean clientTrustAll,
                       boolean clientUsesCrl, boolean shouldPass,
                       String... enabledCipherSuites) throws Exception {
    testTLS(clientCert, clientTrust,
        serverCert, serverTrust,
        requireClientAuth, serverUsesCrl, clientTrustAll, clientUsesCrl, shouldPass, true, true, false,
        enabledCipherSuites, (client) -> client.connect(4043, HttpTestBase.DEFAULT_HTTP_HOST, "/"));
  }

  private void testTLS(Cert<?> clientCert, Trust<?> clientTrust,
                       Cert<?> serverCert, Trust<?> serverTrust,
                       boolean requireClientAuth, boolean serverUsesCrl, boolean clientTrustAll,
                       boolean clientUsesCrl, boolean shouldPass,
                       boolean clientSsl,
                       boolean serverSsl,
                       boolean sni,
                       String[] enabledCipherSuites,
                       Function<WebSocketClient, Future<WebSocket>> wsProvider) throws Exception {
    WebSocketClientOptions options = new WebSocketClientOptions();
    options.setSsl(clientSsl);
    options.setTrustAll(clientTrustAll);
    if (clientUsesCrl) {
      options.addCrlPath("tls/root-ca/crl.pem");
    }
    options.setTrustOptions(clientTrust.get());
    options.setKeyCertOptions(clientCert.get());
    for (String suite: enabledCipherSuites) {
      options.addEnabledCipherSuite(suite);
    }
    client = vertx.createWebSocketClient(options);
    HttpServerOptions serverOptions = new HttpServerOptions();
    serverOptions.setSsl(serverSsl);
    serverOptions.setSni(sni);
    serverOptions.setTrustOptions(serverTrust.get());
    serverOptions.setKeyCertOptions(serverCert.get());
    if (requireClientAuth) {
      serverOptions.setClientAuth(ClientAuth.REQUIRED);
    }
    if (serverUsesCrl) {
      serverOptions.addCrlPath("tls/root-ca/crl.pem");
    }
    for (String suite: enabledCipherSuites) {
      serverOptions.addEnabledCipherSuite(suite);
    }
    server = vertx.createHttpServer(serverOptions.setPort(4043));
    server.webSocketHandler(ws -> {
      ws.handler(ws::write);
    });
    awaitFuture(server.listen());
    Handler<AsyncResult<WebSocket>> handler = ar2 -> {
      if (ar2.succeeded()) {
        WebSocket ws = ar2.result();
        if (clientSsl && sni) {
          try {
            Certificate clientPeerCert = ws.peerCertificates().get(0);
            assertEquals("host2.com", TestUtils.cnOf(clientPeerCert));
          } catch (Exception err) {
            fail(err);
          }
        }
        int size = 100;
        Buffer received = Buffer.buffer();
        ws.handler(data -> {
          received.appendBuffer(data);
          if (received.length() == size) {
            ws.close();
            testComplete();
          }
        });
        Buffer buff = Buffer.buffer(TestUtils.randomByteArray(size));
        ws.writeFrame(WebSocketFrame.binaryFrame(buff, true));
      } else {
        if (shouldPass) {
          ar2.cause().printStackTrace();
          fail("Should not throw exception");
        } else {
          testComplete();
        }
      }
    };
    wsProvider.apply(client).onComplete(handler);
    await();
  }

  @Test
  // Let's manually handle the WebSocket handshake and write a frame to the client
  public void testHandleWSManually() throws Exception {
    String path = "/some/path";
    String message = "here is some text data";

    server = vertx.createHttpServer(new HttpServerOptions().setPort(DEFAULT_HTTP_PORT)).requestHandler(req -> {
      getUpgradedNetSocket(req, path).onComplete(onSuccess(sock -> {
        // Let's write a Text frame raw
        Buffer buff = Buffer.buffer();
        buff.appendByte((byte)129); // Text frame
        buff.appendByte((byte)message.length());
        buff.appendString(message);
        sock.write(buff);
      }));
    });
    awaitFuture(server.listen());
    client = vertx.createWebSocketClient();
    vertx.runOnContext(v -> {
      client.connect(DEFAULT_HTTP_PORT, HttpTestBase.DEFAULT_HTTP_HOST, path).onComplete(onSuccess(ws -> {
        ws.handler(buff -> {
          assertEquals(message, buff.toString("UTF-8"));
          testComplete();
        });
      }));
    });
    await();
  }

  @Test
  public void testSharedServersRoundRobin() throws Exception {

    int numServers = VertxOptions.DEFAULT_EVENT_LOOP_POOL_SIZE / 2- 1;
    int numConnections = numServers * 100;

    List<HttpServer> servers = new ArrayList<>();
    Set<HttpServer> connectedServers = ConcurrentHashMap.newKeySet();
    Map<HttpServer, Integer> connectCount = new ConcurrentHashMap<>();

    CountDownLatch latchConns = new CountDownLatch(numConnections);
    for (int i = 0; i < numServers; i++) {
      HttpServer theServer = vertx.createHttpServer(new HttpServerOptions().setPort(DEFAULT_HTTP_PORT));
      servers.add(theServer);
      theServer.webSocketHandler(ws -> {
        connectedServers.add(theServer);
        Integer cnt = connectCount.get(theServer);
        int icnt = cnt == null ? 0 : cnt;
        icnt++;
        connectCount.put(theServer, icnt);
        latchConns.countDown();
      });
      awaitFuture(theServer.listen());
    }

    // Create a bunch of connections
    client = vertx.createWebSocketClient();
    CountDownLatch latchClient = new CountDownLatch(numConnections);
    for (int i = 0; i < numConnections; i++) {
      client.connect(DEFAULT_HTTP_PORT, HttpTestBase.DEFAULT_HTTP_HOST, "/someuri").onComplete(onSuccess(ws -> {
        ws.closeHandler(v -> latchClient.countDown());
        ws.close();
      }));
    }

    assertTrue(latchClient.await(10, TimeUnit.SECONDS));
    assertTrue(latchConns.await(10, TimeUnit.SECONDS));

    assertEquals(numServers, connectedServers.size());
    for (HttpServer server: servers) {
      assertTrue(connectedServers.contains(server));
    }
    assertEquals(numServers, connectCount.size());
    for (int cnt: connectCount.values()) {
      assertEquals(numConnections / numServers, cnt);
    }

    for (HttpServer server: servers) {
      awaitFuture(server.close());
    }
  }

  @Test
  public void testSharedServersRoundRobinWithOtherServerRunningOnDifferentPort() throws Exception {
    // Have a server running on a different port to make sure it doesn't interact
    HttpServer theServer = vertx.createHttpServer(new HttpServerOptions().setPort(4321));
    theServer.webSocketHandler(ws -> {
      fail("Should not connect");
    });
    awaitFuture(theServer.listen());
    testSharedServersRoundRobin();
  }

  @Test
  public void testSharedServersRoundRobinButFirstStartAndStopServer() throws Exception {
    // Start and stop a server on the same port/host before hand to make sure it doesn't interact
    CountDownLatch latch = new CountDownLatch(1);
    HttpServer theServer = vertx.createHttpServer(new HttpServerOptions().setPort(4321));
    theServer.webSocketHandler(ws -> {
      fail("Should not connect");
    });
    awaitFuture(theServer.listen());
    awaitFuture(theServer.close());
    testSharedServersRoundRobin();
  }

  @Test
  public void testWebSocketFrameFactoryArguments() throws Exception {
    assertNullPointerException(() -> WebSocketFrame.binaryFrame(null, true));
    assertNullPointerException(() -> WebSocketFrame.textFrame(null, true));
    assertNullPointerException(() -> WebSocketFrame.continuationFrame(null, true));
  }

  private String sha1(String s) {
    try {
      MessageDigest md = MessageDigest.getInstance("SHA1");
      //Hash the data
      byte[] bytes = md.digest(s.getBytes("UTF-8"));
      return Base64.getEncoder().encodeToString(bytes);
    } catch (Exception e) {
      throw new InternalError("Failed to compute sha-1");
    }
  }


  private Future<NetSocket> getUpgradedNetSocket(HttpServerRequest req, String path) {
    assertEquals(path, req.path());
    assertEquals("upgrade", req.headers().get("Connection"));
    String secHeader = req.headers().get("Sec-WebSocket-Key");
    String tmp = secHeader + "258EAFA5-E914-47DA-95CA-C5AB0DC85B11";
    String encoded = sha1(tmp);
    HttpServerResponse resp = req.response();
    MultiMap headers = resp.headers();
    headers.set(HttpHeaders.CONNECTION, HttpHeaders.UPGRADE);
    headers.set("upgrade", "WebSocket");
    headers.set("connection", "upgrade");
    headers.set("sec-websocket-accept", encoded);
    return req.toNetSocket();
  }

  private void testWSWriteStream(WebsocketVersion version) throws Exception {

    String scheme = "http";
    String path = "/some/path";
    String query = "handshake=bar&wibble=eek";
    String uri = path + "?" + query;

    server = vertx.createHttpServer(new HttpServerOptions().setPort(DEFAULT_HTTP_PORT)).webSocketHandler(ws -> {
      assertEquals(DEFAULT_HTTP_HOST, ws.authority().host());
      assertEquals(DEFAULT_HTTP_PORT, ws.authority().port());
      assertEquals(scheme, ws.scheme());
      assertEquals(uri, ws.uri());
      assertEquals(path, ws.path());
      assertEquals(query, ws.query());
      assertEquals("upgrade", ws.headers().get("Connection"));
      ws.handler(data -> {
        ws.write(data);
      });
    });

    awaitFuture(server.listen());

    int bsize = 100;
    int sends = 10;

    WebSocketConnectOptions options = new WebSocketConnectOptions()
      .setPort(DEFAULT_HTTP_PORT)
      .setHost(DEFAULT_HTTP_HOST)
      .setURI(path + "?" + query)
      .setVersion(version);

    client = vertx.createWebSocketClient();
    client.connect(options).onComplete(onSuccess(ws -> {
      final Buffer received = Buffer.buffer();
      ws.handler(data -> {
        received.appendBuffer(data);
        if (received.length() == bsize * sends) {
          ws.close();
          testComplete();
        }
      });
      final Buffer sent = Buffer.buffer();
      for (int i = 0; i < sends; i++) {
        Buffer buff = Buffer.buffer(TestUtils.randomByteArray(bsize));
        ws.write(buff);
        sent.appendBuffer(buff);
      }
    }));
    await();
  }

  private void testWSFrames(boolean binary, WebsocketVersion version) throws Exception {
    String scheme = "http";
    String path = "/some/path";
    String query = "handshake=bar&wibble=eek";
    String uri = path + "?" + query;

    // version 0 doesn't support continuations so we just send 1 frame per message
    int frames = version == WebsocketVersion.V00 ? 1: 10;

    server = vertx.createHttpServer(new HttpServerOptions().setPort(DEFAULT_HTTP_PORT)).webSocketHandler(ws -> {
      assertEquals(DEFAULT_HTTP_HOST, ws.authority().host());
      assertEquals(DEFAULT_HTTP_PORT, ws.authority().port());
      assertEquals(scheme, ws.scheme());
      assertEquals(uri, ws.uri());
      assertEquals(path, ws.path());
      assertEquals(query, ws.query());
      assertEquals("upgrade", ws.headers().get("Connection"));
      AtomicInteger count = new AtomicInteger();
      ws.frameHandler(frame -> {
        if (frame.isClose()) {
          testComplete();
        } else {
          if (count.get() == 0) {
            if (binary) {
              assertTrue(frame.isBinary());
              assertFalse(frame.isText());
            } else {
              assertFalse(frame.isBinary());
              assertTrue(frame.isText());
            }
            assertFalse(frame.isContinuation());
          } else {
            assertFalse(frame.isBinary());
            assertFalse(frame.isText());
            assertTrue(frame.isContinuation());
          }
          if (count.get() == frames - 1) {
            assertTrue(frame.isFinal());
          } else {
            assertFalse(frame.isFinal());
          }
          ws.writeFrame(frame);
          if (count.incrementAndGet() == frames) {
            count.set(0);
          }
        }
      });
    });

    awaitFuture(server.listen());

    WebSocketConnectOptions options = new WebSocketConnectOptions()
      .setPort(DEFAULT_HTTP_PORT)
      .setHost(DEFAULT_HTTP_HOST)
      .setURI(path + "?" + query)
      .setVersion(version);

    client = vertx.createWebSocketClient();

    int bsize = 100;
    int msgs = 10;

    Future<WebSocket> webSocketFuture = client.connect(options);
    webSocketFuture.onComplete(onSuccess(ws -> {
      final List<Buffer> sent = new ArrayList<>();
      final List<Buffer> received = new ArrayList<>();

      MultiMap headers = ws.headers();
      String webSocketLocation = headers.get("sec-websocket-location"); // HERE
      if (version == WebsocketVersion.V00) {
        assertEquals("ws://" + DEFAULT_HTTP_HOST + ":" + DEFAULT_HTTP_PORT + uri, webSocketLocation);
      } else {
        assertNull(webSocketLocation);
      }

      AtomicReference<Buffer> currentReceived = new AtomicReference<>(Buffer.buffer());
      ws.frameHandler(frame -> {
        //received.appendBuffer(frame.binaryData());
        currentReceived.get().appendBuffer(frame.binaryData());
        if (frame.isFinal()) {
          received.add(currentReceived.get());
          currentReceived.set(Buffer.buffer());
        }
        if (received.size() == msgs) {
          int pos = 0;
          for (Buffer rec : received) {
            assertEquals(rec, sent.get(pos++));
          }
          ws.close();
        }
      });

      AtomicReference<Buffer> currentSent = new AtomicReference<>(Buffer.buffer());
      for (int i = 0; i < msgs; i++) {
        for (int j = 0; j < frames; j++) {
          Buffer buff;
          WebSocketFrame frame;
          if (binary) {
            buff = Buffer.buffer(TestUtils.randomByteArray(bsize));
            if (j == 0) {
              frame = WebSocketFrame.binaryFrame(buff, false);
            } else {
              frame = WebSocketFrame.continuationFrame(buff, j == frames - 1);
            }
          } else {
            String str = randomAlphaString(bsize);
            buff = Buffer.buffer(str);
            if (j == 0) {
              frame = WebSocketFrame.textFrame(str, false);
            } else {
              frame = WebSocketFrame.continuationFrame(buff, j == frames - 1);
            }
          }
          currentSent.get().appendBuffer(buff);
          ws.writeFrame(frame);
          if (j == frames - 1) {
            sent.add(currentSent.get());
            currentSent.set(Buffer.buffer());
          }
        }
      }
    }));

    await();
  }

  @Test
  public void testWriteFinalTextFrame() throws Exception {
    testWriteFinalFrame(false);
  }

  @Test
  public void testWriteFinalBinaryFrame() throws Exception {
    testWriteFinalFrame(true);
  }

  private void testWriteFinalFrame(boolean binary) throws Exception {

    waitFor(2);
    String text = TestUtils.randomUnicodeString(100);
    Buffer data = TestUtils.randomBuffer(100);

    Consumer<WebSocketFrame> frameConsumer = frame -> {
      if (binary) {
        assertTrue(frame.isBinary());
        assertFalse(frame.isText());
        assertEquals(data, frame.binaryData());
      } else {
        assertFalse(frame.isBinary());
        assertTrue(frame.isText());
        assertEquals(text, frame.textData());
      }
      assertTrue(frame.isFinal());
    };

    server = vertx.createHttpServer(new HttpServerOptions().setPort(DEFAULT_HTTP_PORT)).webSocketHandler(ws ->
      ws.frameHandler(frame -> {
        if (frame.isClose()) {
          complete();
        } else {
          frameConsumer.accept(frame);
          if (binary) {
            ws.writeFinalBinaryFrame(frame.binaryData());
          } else {
            ws.writeFinalTextFrame(frame.textData());
          }
        }
      })
    );

    awaitFuture(server.listen());

    client = vertx.createWebSocketClient();
    client.connect(DEFAULT_HTTP_PORT, HttpTestBase.DEFAULT_HTTP_HOST, "/").onComplete(onSuccess(ws -> {
        ws.frameHandler(frame -> {
          if (frame.isClose()) {
            complete();
          } else {
            frameConsumer.accept(frame);
            ws.close();
          }
        });
        if (binary) {
          ws.writeFinalBinaryFrame(data);
        } else {
          ws.writeFinalTextFrame(text);
        }
      })
    );

    await();
  }

  private void testContinuationWriteFromConnectHandler(WebsocketVersion version) throws Exception {
    String path = "/some/path";
    String firstFrame = "AAA";
    String continuationFrame = "BBB";

    server = vertx.createHttpServer(new HttpServerOptions().setPort(DEFAULT_HTTP_PORT)).requestHandler(req -> {
      getUpgradedNetSocket(req, path).onComplete(onSuccess(sock -> {
        // Let's write a Text frame raw
        Buffer buff = Buffer.buffer();
        buff.appendByte((byte) 0x01); // Incomplete Text frame
        buff.appendByte((byte) firstFrame.length());
        buff.appendString(firstFrame);
        sock.write(buff);

        buff = Buffer.buffer();
        buff.appendByte((byte) (0x00 | 0x80)); // Complete continuation frame
        buff.appendByte((byte) continuationFrame.length());
        buff.appendString(continuationFrame);
        sock.write(buff);
      }));
    });

    awaitFuture(server.listen());

    WebSocketConnectOptions options = new WebSocketConnectOptions()
      .setPort(DEFAULT_HTTP_PORT)
      .setHost(DEFAULT_HTTP_HOST)
      .setURI(path)
      .setVersion(version);
    client = vertx.createWebSocketClient();
    vertx.runOnContext(v -> {
      client.connect(options).onComplete(onSuccess(ws -> {
        AtomicBoolean receivedFirstFrame = new AtomicBoolean();
        ws.frameHandler(received -> {
          Buffer receivedBuffer = Buffer.buffer(received.textData());
          if (!received.isFinal()) {
            assertEquals(firstFrame, receivedBuffer.toString());
            receivedFirstFrame.set(true);
          } else if (receivedFirstFrame.get() && received.isFinal()) {
            assertEquals(continuationFrame, receivedBuffer.toString());
            ws.close();
            testComplete();
          }
        });
      }));
    });
    await();
  }

  private void testWriteFromConnectHandler(WebsocketVersion version) throws Exception {

    String path = "/some/path";
    Buffer buff = Buffer.buffer("AAA");

    server = vertx.createHttpServer(new HttpServerOptions().setPort(DEFAULT_HTTP_PORT)).webSocketHandler(ws -> {
      assertEquals(path, ws.path());
      ws.writeFrame(WebSocketFrame.binaryFrame(buff, true));
    });

    awaitFuture(server.listen());
    WebSocketConnectOptions options = new WebSocketConnectOptions()
      .setPort(DEFAULT_HTTP_PORT)
      .setHost(DEFAULT_HTTP_HOST)
      .setURI(path)
      .setVersion(version);
    client = vertx.createWebSocketClient();
    vertx.runOnContext(v -> {
      client.connect(options).onComplete(onSuccess(ws -> {
        Buffer received = Buffer.buffer();
        ws.handler(data -> {
          received.appendBuffer(data);
          if (received.length() == buff.length()) {
            assertEquals(buff, received);
            ws.close();
            testComplete();
          }
        });
      }));
    });
    await();
  }

  @Test
  // Test normal negotiation of WebSocket compression
  public void testNormalWSDeflateFrameCompressionNegotiation() throws Exception {
    String path = "/some/path";
    Buffer buff = Buffer.buffer("AAA");

    // Server should have basic compression enabled by default,
    // client needs to ask for it
    server = vertx.createHttpServer(new HttpServerOptions().setPort(HttpTestBase.DEFAULT_HTTP_PORT))
        .webSocketHandler(ws -> {
          assertEquals("upgrade", ws.headers().get("Connection"));
          assertEquals("deflate-frame", ws.headers().get("sec-websocket-extensions"));
          ws.writeFrame(WebSocketFrame.binaryFrame(buff, true));
        });

    awaitFuture(server.listen());
    WebSocketClientOptions options = new WebSocketClientOptions();
    options.setTryUsePerFrameCompression(true);
    client = vertx.createWebSocketClient(options);
    vertx.runOnContext(v -> {
      client.connect(DEFAULT_HTTP_PORT, DEFAULT_HTTP_HOST, path).onComplete(onSuccess(ws -> {
        final Buffer received = Buffer.buffer();
        ws.handler(data -> {
          received.appendBuffer(data);
          if (received.length() == buff.length()) {
            assertEquals(buff, received);
            ws.close();
            testComplete();
          }
        });
      }));
    });
    await();
  }

  @Test
  // Test normal negotiation of WebSocket compression
  public void testNormalWSPermessageDeflateCompressionNegotiation() throws Exception {
    String path = "/some/path";
    Buffer buff = Buffer.buffer("AAA");

    // Server should have basic compression enabled by default,
    // client needs to ask for it
    server = vertx.createHttpServer(new HttpServerOptions().setPort(DEFAULT_HTTP_PORT)).webSocketHandler(ws -> {
      assertEquals("upgrade", ws.headers().get("Connection"));
      assertEquals("permessage-deflate;client_max_window_bits", ws.headers().get("sec-websocket-extensions"));
      ws.writeFrame(WebSocketFrame.binaryFrame(buff, true));
    });

    awaitFuture(server.listen());
    WebSocketClientOptions options = new WebSocketClientOptions();
    options.setTryUsePerMessageCompression(true);
    client = vertx.createWebSocketClient(options);
    vertx.runOnContext(v -> {
      client.connect(DEFAULT_HTTP_PORT, DEFAULT_HTTP_HOST, path).onComplete(onSuccess(ws -> {
        final Buffer received = Buffer.buffer();
        ws.handler(data -> {
          received.appendBuffer(data);
          if (received.length() == buff.length()) {
            assertEquals(buff, received);
            ws.close();
            testComplete();
          }
        });
      }));
    });
    await();
  }

  @Test
  // Test if WebSocket compression is enabled by checking that the switch protocols response header contains the requested compression
  public void testWSPermessageDeflateCompressionEnabled() throws InterruptedException {
    waitFor(2);
    HttpClient client = vertx.createHttpClient(new PoolOptions().setHttp1MaxSize(1));
    server = vertx.createHttpServer(new HttpServerOptions().setPort(DEFAULT_HTTP_PORT)).webSocketHandler(ws -> {
      assertEquals("upgrade", ws.headers().get("Connection"));
      assertEquals("permessage-deflate", ws.headers().get("sec-websocket-extensions"));
      complete();
    });
    awaitFuture(server.listen(DEFAULT_HTTP_PORT, DEFAULT_HTTP_HOST));
    client.request(new RequestOptions()
      .setPort(DEFAULT_HTTP_PORT)
      .setHost(DEFAULT_HTTP_HOST)
      .setURI("/")).onComplete(onSuccess(req -> {
      req.putHeader("origin", DEFAULT_HTTP_HOST)
        .putHeader("Upgrade", "Websocket")
        .putHeader("Connection", "upgrade")
        .putHeader("Sec-WebSocket-Extensions", "permessage-deflate")
        .send().onComplete(onSuccess(resp -> {
          assertEquals(101, resp.statusCode());
          assertEquals("permessage-deflate", resp.headers().get("sec-websocket-extensions"));
          complete();
        }));
    }));
    await();
  }

  @Test
  // Test server accepting no compression
  public void testConnectWithWebSocketCompressionDisabled() throws Exception {
    String path = "/some/path";
    Buffer buff = Buffer.buffer("AAA");

    // Server should have basic compression enabled by default,
    // client needs to ask for it
    server = vertx.createHttpServer(new HttpServerOptions()
      .setPort(DEFAULT_HTTP_PORT)
      .setPerFrameWebSocketCompressionSupported(false)
      .setPerMessageWebSocketCompressionSupported(false)
    ).webSocketHandler(ws -> {
      assertEquals("upgrade", ws.headers().get("Connection"));
      assertNull(ws.headers().get("sec-websocket-extensions"));
      ws.writeFrame(WebSocketFrame.binaryFrame(buff,  true));
    });

    awaitFuture(server.listen());
    client = vertx.createWebSocketClient();
    vertx.runOnContext(v -> {
      client.connect(DEFAULT_HTTP_PORT, DEFAULT_HTTP_HOST, path).onComplete(onSuccess(ws -> {
        final Buffer received = Buffer.buffer();
        ws.handler(data -> {
          received.appendBuffer(data);
          if (received.length() == buff.length()) {
            assertEquals(buff, received);
            ws.close();
            testComplete();
          }
        });
      }));
    });
    await();
  }

  private void testValidSubProtocol(WebsocketVersion version) throws Exception {
    String path = "/some/path";
    List<String> clientSubProtocols = Arrays.asList("clientproto", "commonproto");
    List<String> serverSubProtocols = Arrays.asList("serverproto", "commonproto");
    Buffer buff = Buffer.buffer("AAA");
    server = vertx.createHttpServer(new HttpServerOptions().setPort(DEFAULT_HTTP_PORT).setWebSocketSubProtocols(serverSubProtocols)).webSocketHandler(ws -> {
      assertEquals(path, ws.path());
      assertNull(ws.subProtocol());
      ws.accept();
      assertEquals("commonproto", ws.subProtocol());
      ws.writeFrame(WebSocketFrame.binaryFrame(buff, true));
    });
    awaitFuture(server.listen());
    WebSocketConnectOptions options = new WebSocketConnectOptions()
      .setPort(DEFAULT_HTTP_PORT)
      .setHost(DEFAULT_HTTP_HOST)
      .setURI(path)
      .setVersion(version)
      .setSubProtocols(clientSubProtocols);
    client = vertx.createWebSocketClient();
    vertx.runOnContext(v -> {
      client.connect(options).onComplete(onSuccess(ws -> {
        assertEquals("commonproto", ws.subProtocol());
        final Buffer received = Buffer.buffer();
        ws.handler(data -> {
          received.appendBuffer(data);
          if (received.length() == buff.length()) {
            assertEquals(buff, received);
            ws.close();
            testComplete();
          }
        });
      }));
    });
    await();
  }

  private void testInvalidSubProtocol(WebsocketVersion version) throws Exception {
    String path = "/some/path";
    String subProtocol = "myprotocol";
    server = vertx.createHttpServer(new HttpServerOptions().setPort(DEFAULT_HTTP_PORT).addWebSocketSubProtocol("invalid")).webSocketHandler(ws -> {
    });
    WebSocketConnectOptions options = new WebSocketConnectOptions()
      .setPort(DEFAULT_HTTP_PORT)
      .setHost(DEFAULT_HTTP_HOST)
      .setURI(path)
      .setVersion(version)
      .addSubProtocol(subProtocol);
    awaitFuture(server.listen());
    client = vertx.createWebSocketClient();
    client.connect(options).onComplete(onFailure(err -> {
      // Should fail
      testComplete();
    }));
    await();
  }

  BiConsumer<HttpClient, Handler<AsyncResult<HttpClientResponse>>> INVALID_MISSING_CONNECTION_HEADER = (client, handler) -> {
    client.request(new RequestOptions()
      .setPort(DEFAULT_HTTP_PORT)
      .setHost(DEFAULT_HTTPS_HOST)
      .setURI("/some/path")).onComplete(onSuccess(req -> {
        req
          .putHeader("Upgrade", "Websocket")
          .send().onComplete(handler);
    }));
  };


  @Test
  public void testInvalidMissingConnectionHeader() {
    testInvalidHandshake(INVALID_MISSING_CONNECTION_HEADER, false, false,400);
    await();
  }

  @Test
  public void testInvalidMissingConnectionHeaderRequestUpgrade() {
    testInvalidHandshake(INVALID_MISSING_CONNECTION_HEADER, false, true,400);
    await();
  }

  BiConsumer<HttpClient, Handler<AsyncResult<HttpClientResponse>>> INVALID_HTTP_METHOD = (client, handler) -> {

    client.request(new RequestOptions()
      .setMethod(HttpMethod.HEAD)
      .setPort(DEFAULT_HTTP_PORT)
      .setHost(DEFAULT_HTTPS_HOST)
      .setURI("/some/path")).onComplete(onSuccess(req -> {
        req.putHeader("Upgrade", "Websocket")
          .putHeader("Connection", "Upgrade");
        req.send().onComplete(handler);
    }));
  };

  @Test
  public void testInvalidMethod() {
    testInvalidHandshake(INVALID_HTTP_METHOD, false, false,405);
    await();
  }

  @Test
  public void testInvalidMethodRequestUpgrade() {
    testInvalidHandshake(INVALID_HTTP_METHOD, false, true,405);
    await();
  }

  BiConsumer<HttpClient, Handler<AsyncResult<HttpClientResponse>>> INVALID_URI = (client, handler) -> {
    client.request(new RequestOptions()
      .setPort(DEFAULT_HTTP_PORT)
      .setHost(DEFAULT_HTTPS_HOST)
      .setURI(":")).onComplete(onSuccess(req -> {
        req
          .putHeader("Upgrade", "Websocket")
          .putHeader("Connection", "Upgrade");
        req.send().onComplete(handler);
    }));
  };

  @Test
  public void testInvalidUri() {
    testInvalidHandshake(INVALID_URI, false, false,400);
    await();
  }

  @Test
  public void testInvalidUriRequestUpgrade() {
    testInvalidHandshake(INVALID_URI, false, true,400);
    await();
  }

  BiConsumer<HttpClient, Handler<AsyncResult<HttpClientResponse>>> INVALID_WEBSOCKET_VERSION = (client, handler) -> {

    client.request(new RequestOptions()
      .setPort(DEFAULT_HTTP_PORT)
      .setHost(DEFAULT_HTTPS_HOST)
      .setURI("/some/path")).onComplete(onSuccess(req -> {
        req
          .putHeader("Upgrade", "Websocket")
          .putHeader("Sec-Websocket-Version", "15")
          .putHeader("Connection", "Upgrade")
          .send().onComplete(handler);
    }));
  };

  @Test
  public void testInvalidWebSocketVersion() {
    testInvalidHandshake(INVALID_WEBSOCKET_VERSION, false, false,426);
    await();
  }

  @Test
  public void testInvalidWebSocketVersionRequestUpgrade() {
    testInvalidHandshake(INVALID_WEBSOCKET_VERSION, false, true,426);
    await();
  }

  BiConsumer<HttpClient, Handler<AsyncResult<HttpClientResponse>>> HANDSHAKE_EXCEPTION = (client, handler) -> {
    client.request(new RequestOptions()
      .setPort(DEFAULT_HTTP_PORT)
      .setHost(DEFAULT_HTTPS_HOST)
      .setURI("/some/path")).onComplete(onSuccess(req -> {
        req
          .putHeader("Upgrade", "Websocket")
          .putHeader("Sec-Websocket-Version", "13")
          .putHeader("Connection", "Upgrade")
          .send()
          .onComplete(handler);
    }));
  };

  @Test
  public void testHandshakeException() {
    testInvalidHandshake(HANDSHAKE_EXCEPTION, true, false,400);
    await();
  }

  @Test
  public void testHandshakeExceptionRequestUpgrade() {
    testInvalidHandshake(HANDSHAKE_EXCEPTION, true, true,400);
    await();
  }

  // Check client response with the ws handler
  private void testInvalidHandshake(BiConsumer<HttpClient, Handler<AsyncResult<HttpClientResponse>>> requestProvider,
                                    boolean expectEvent,
                                    boolean upgradeRequest,
                                    int expectedStatus) {
    HttpClient client = vertx.createHttpClient(new PoolOptions().setHttp1MaxSize(1));
    if (upgradeRequest) {
      server = vertx.createHttpServer()
        .webSocketHandler(ws -> {
          // Check we can get notified
          // handshake fails after this method returns and does not reject the ws
          assertTrue(expectEvent);
        })
        .requestHandler(req -> {
          req.response().end();
        });
    } else {
      AtomicBoolean first = new AtomicBoolean();
      server = vertx.createHttpServer().requestHandler(req -> {
        if (first.compareAndSet(false, true)) {
          try {
            req.toWebSocket();
          } catch (Exception e) {
            // Expected
          }
        } else {
          req.response().end();
        }
      });
    }
    server.listen(DEFAULT_HTTP_PORT, DEFAULT_HTTP_HOST).onComplete(onSuccess(s -> {
      requestProvider.accept(client, onSuccess(resp -> {
        assertEquals(expectedStatus, resp.statusCode());
        resp.endHandler(v1 -> {
          // Make another request to check the connection remains usable
          client.request(new RequestOptions()
            .setPort(DEFAULT_HTTP_PORT)
            .setHost(DEFAULT_HTTP_HOST)).onComplete(onSuccess(req2 -> {
              req2.send().onComplete(onSuccess(resp2 -> {
                resp2.endHandler(v2 -> {
                  testComplete();
                });
              }));
          }));
        });
      }));
    }));
  }

  private void testReject(WebsocketVersion version, Integer rejectionStatus, int expectedRejectionStatus, String expectedBody) throws Exception {

    String path = "/some/path";

    server = vertx.createHttpServer(new HttpServerOptions().setPort(DEFAULT_HTTP_PORT)).webSocketHandler(ws -> {
      assertEquals(path, ws.path());
      if (rejectionStatus != null) {
        ws.reject(rejectionStatus);
      } else {
        ws.reject();
      }
    });

    server.listen().onComplete(onSuccess(s -> {
      WebSocketConnectOptions options = new WebSocketConnectOptions()
        .setPort(DEFAULT_HTTP_PORT)
        .setHost(DEFAULT_HTTP_HOST)
        .setURI(path)
        .setVersion(version);
      client = vertx.createWebSocketClient();
      client.connect(options).onComplete(onFailure(t -> {
        assertTrue(t instanceof UpgradeRejectedException);
        UpgradeRejectedException rejection = (UpgradeRejectedException) t;
        assertEquals(expectedRejectionStatus, rejection.getStatus());
        assertEquals("" + expectedBody.length(), rejection.getHeaders().get(HttpHeaders.CONTENT_LENGTH));
        assertEquals(expectedBody, rejection.getBody().toString());
        testComplete();
      }));
    }));
    await();
  }

  @Test
  public void testAsyncAccept() throws InterruptedException {
    AtomicBoolean resolved = new AtomicBoolean();
    server = vertx.createHttpServer(new HttpServerOptions().setPort(DEFAULT_HTTP_PORT)).webSocketHandler(ws -> {
      Promise<Integer> promise = Promise.promise();
      ws.setHandshake(promise.future());
      try {
        ws.accept();
        fail();
      } catch (IllegalStateException ignore) {
        // Expected
      }
      try {
        ws.writeTextMessage("hello");
        fail();
      } catch (IllegalStateException ignore) {
        // Expected
      }
      vertx.setTimer(500, id -> {
        resolved.set(true);
        promise.complete(101);
      });
    });
    awaitFuture(server.listen());
    client = vertx.createWebSocketClient();
    client.connect(DEFAULT_HTTP_PORT, HttpTestBase.DEFAULT_HTTP_HOST, "/some/path").onComplete(onSuccess(ws -> {
      assertTrue(resolved.get());
      testComplete();
    }));
    await();
  }

  @Test
  public void testCloseAsyncPending() throws InterruptedException {
    server = vertx.createHttpServer(new HttpServerOptions().setPort(DEFAULT_HTTP_PORT)).webSocketHandler(ws -> {
      Promise<Integer> promise = Promise.promise();
      Future<Integer> result = ws.setHandshake(promise.future());
      ws.close();
//      assertTrue(result.isComplete());
//      assertEquals(101, (int)result.result());
    });
    awaitFuture(server.listen());
    client = vertx.createWebSocketClient();
    vertx.runOnContext(v1 -> {
      client.connect(DEFAULT_HTTP_PORT, HttpTestBase.DEFAULT_HTTP_HOST, "/some/path").onComplete(onSuccess(ws -> {
        ws.closeHandler(v2 -> {
          testComplete();
        });
      }));
    });
    await();
  }

  @Test
  public void testServerClose() throws InterruptedException {
    client = vertx.createWebSocketClient();
    testClose(false, true, true);
  }

  @Test
  public void testClientClose() throws InterruptedException {
    client = vertx.createWebSocketClient();
    testClose(true, false, true);
  }

  @Test
  public void testClientAndServerClose() throws InterruptedException {
    client = vertx.createWebSocketClient();
    testClose(true, false, true);
  }

  @Test
  public void testConnectionClose() throws InterruptedException {
    client = vertx.createWebSocketClient(new WebSocketClientOptions().setIdleTimeout(1));
    testClose(false, false, false);
  }

  public void testClose(boolean closeClient, boolean closeServer, boolean regularClose) throws InterruptedException {
    waitFor(4);
    Consumer<WebSocketBase> test = ws -> {
      assertFalse(ws.isClosed());
      AtomicInteger cnt = new AtomicInteger();
      ws.exceptionHandler(err -> {
        if (regularClose) {
          fail();
        } else if (cnt.getAndIncrement() == 0) {
          complete();
        }
      });
      ws.endHandler(v -> {
        if (regularClose) {
          complete();
        } else {
          fail();
        }
      });
      ws.closeHandler(v -> {
        assertTrue(ws.isClosed());
        try {
          ws.close();
        } catch (Exception e) {
          fail();
        }
        complete();
      });
    };
    server = vertx.createHttpServer(new HttpServerOptions().setPort(DEFAULT_HTTP_PORT)).webSocketHandler(ws -> {
      test.accept(ws);
      if (closeServer) {
        ws.close();
      }
    });
    awaitFuture(server.listen());
    vertx.runOnContext(v -> {
      client.connect(DEFAULT_HTTP_PORT, HttpTestBase.DEFAULT_HTTP_HOST, "/some/path").onComplete(
        onSuccess(ws -> {
          test.accept(ws);
          if (closeClient) {
            ws.close();
          }
        }));
    });
    await();
  }

  @Test
  public void testCloseBeforeHandshake() throws InterruptedException {
    server = vertx.createHttpServer(new HttpServerOptions().setPort(DEFAULT_HTTP_PORT)).requestHandler(req -> {
      req.connection().close();
    });
    awaitFuture(server.listen());
    client = vertx.createWebSocketClient();
    client.connect(DEFAULT_HTTP_PORT, HttpTestBase.DEFAULT_HTTP_HOST, "/some/path").onComplete(onFailure(err -> {
      testComplete();
    }));
    await();
  }

  @Test
  public void testRequestEntityTooLarge() throws InterruptedException {
    String path = "/some/path";
    server = vertx.createHttpServer(new HttpServerOptions().setPort(DEFAULT_HTTP_PORT)).webSocketHandler(ws -> fail());
    awaitFuture(server.listen());
    HttpClient client = vertx.createHttpClient();
    client.request(new RequestOptions()
      .setHost(DEFAULT_HTTP_HOST)
      .setPort(DEFAULT_HTTP_PORT)
      .setURI(path)).onComplete(onSuccess(req -> req.putHeader("Upgrade", "Websocket")
      .putHeader("Connection", "Upgrade")
      .send(TestUtils.randomBuffer(8192 + 1)).onComplete(onSuccess(resp -> {
        assertEquals(413, resp.statusCode());
        resp.request().connection().closeHandler(v -> {
          testComplete();
        });
      }))));
    await();
  }

  @Test
  public void testWriteMessageHybi00() throws InterruptedException {
    testWriteMessage(256, WebsocketVersion.V00);
  }

  @Test
  public void testWriteFragmentedMessage1Hybi00() throws InterruptedException {
    testWriteMessage(65536 + 256, WebsocketVersion.V00);
  }

  @Test
  public void testWriteFragmentedMessage2Hybi00() throws InterruptedException {
    testWriteMessage(65536 + 65536 + 256, WebsocketVersion.V00);
  }

  @Test
  public void testWriteMessageHybi08() throws InterruptedException {
    testWriteMessage(256, WebsocketVersion.V08);
  }

  @Test
  public void testWriteFragmentedMessage1Hybi08() throws InterruptedException {
    testWriteMessage(65536 + 256, WebsocketVersion.V08);
  }

  @Test
  public void testWriteFragmentedMessage2Hybi08() throws InterruptedException {
    testWriteMessage(65536 + 65536 + 256, WebsocketVersion.V08);
  }

  @Test
  public void testWriteMessageHybi17() throws InterruptedException {
    testWriteMessage(256, WebsocketVersion.V13);
  }

  @Test
  public void testWriteFragmentedMessage1Hybi17() throws InterruptedException {
    testWriteMessage(65536 + 256, WebsocketVersion.V13);
  }

  @Test
  public void testWriteFragmentedMessage2Hybi17() throws InterruptedException {
    testWriteMessage(65536 + 65536 + 256, WebsocketVersion.V13);
  }

  private void testWriteMessage(int size, WebsocketVersion version) throws InterruptedException {
    client = vertx.createWebSocketClient();
    waitFor(2);
    String path = "/some/path";
    byte[] expected = TestUtils.randomByteArray(size);
    server = vertx.createHttpServer(new HttpServerOptions().setPort(DEFAULT_HTTP_PORT)).webSocketHandler(ws -> {
      AtomicInteger count = new AtomicInteger();
      ws.writeBinaryMessage(Buffer.buffer(expected)).onComplete(onSuccess(v -> {
        assertEquals(1, count.incrementAndGet());
        complete();
      }));
      ws.close();
    });
    awaitFuture(server.listen());
    WebSocketConnectOptions options = new WebSocketConnectOptions()
      .setHost(DEFAULT_HTTP_HOST)
      .setPort(DEFAULT_HTTP_PORT)
      .setURI(path)
      .setVersion(version);
    vertx.runOnContext(v1 -> {
      client.connect(options).onComplete(onSuccess(ws -> {
        Buffer actual = Buffer.buffer();
        ws.handler(actual::appendBuffer);
        ws.closeHandler(v2 -> {
          assertArrayEquals(expected, actual.getBytes(0, actual.length()));
          complete();
        });
      }));
    });
    await();
  }

  @Test
  public void testNonFragmentedTextMessage2Hybi00() throws InterruptedException {
      String messageToSend = randomAlphaString(256);
      testWriteSingleTextMessage(messageToSend, WebsocketVersion.V00);
  }

  @Test
  public void testFragmentedTextMessage2Hybi07() throws InterruptedException {
    String messageToSend = randomAlphaString(65536 + 65536 + 256);
    testWriteSingleTextMessage(messageToSend, WebsocketVersion.V07);
  }

  @Test
  public void testFragmentedTextMessage2Hybi08() throws InterruptedException {
    String messageToSend = randomAlphaString(65536 + 65536 + 256);
    testWriteSingleTextMessage(messageToSend, WebsocketVersion.V08);
  }

  @Test
  public void testFragmentedTextMessage2Hybi13() throws InterruptedException {
    String messageToSend = randomAlphaString(65536 + 65536 + 256);
    testWriteSingleTextMessage(messageToSend, WebsocketVersion.V13);
  }

  @Test
  public void testMaxLengthFragmentedTextMessage() throws InterruptedException {
    String messageToSend = randomAlphaString(HttpServerOptions.DEFAULT_MAX_WEBSOCKET_MESSAGE_SIZE);
    testWriteSingleTextMessage(messageToSend, WebsocketVersion.V13);
  }

  @Test
  public void testFragmentedUnicodeTextMessage2Hybi07() throws InterruptedException {
    String messageToSend = TestUtils.randomUnicodeString(65536 + 256);
    testWriteSingleTextMessage(messageToSend, WebsocketVersion.V07);
  }

  @Test
  public void testFragmentedUnicodeTextMessage2Hybi08() throws InterruptedException {
    String messageToSend = TestUtils.randomUnicodeString(65536 + 256);
    testWriteSingleTextMessage(messageToSend, WebsocketVersion.V08);
  }

  @Test
  public void testFragmentedUnicodeTextMessage2Hybi13() throws InterruptedException {
    String messageToSend = TestUtils.randomUnicodeString(65536 + 256);
    testWriteSingleTextMessage(messageToSend, WebsocketVersion.V13);
  }

  @Test
  public void testTooLargeMessage() throws InterruptedException {
    String messageToSend = randomAlphaString(WebSocketClientOptions.DEFAULT_MAX_MESSAGE_SIZE + 1);
    SocketMessages socketMessages = testWriteTextMessages(Collections.singletonList(messageToSend), WebsocketVersion.V13);
    List<String> receivedMessages = socketMessages.getReceivedMessages();
    List<String> expectedMessages = Collections.emptyList();
    assertEquals("Should not have received any messages", expectedMessages, receivedMessages);
    List<Throwable> receivedExceptions = socketMessages.getReceivedExceptions();
    assertEquals("Should have received a single exception", 1, receivedExceptions.size());
    assertTrue("Should have received IllegalStateException",
            receivedExceptions.get(0) instanceof IllegalStateException);
  }

  @Test
  public void testContinueAfterTooLargeMessage() throws InterruptedException {
    int shortMessageLength = WebSocketClientOptions.DEFAULT_MAX_FRAME_SIZE;
    String shortFirstMessage = randomAlphaString(shortMessageLength);
    String tooLongMiddleMessage = randomAlphaString(WebSocketClientOptions.DEFAULT_MAX_MESSAGE_SIZE * 2);
    String shortLastMessage = randomAlphaString(shortMessageLength);
    List<String> messagesToSend = Arrays.asList(shortFirstMessage, tooLongMiddleMessage, shortLastMessage);

    SocketMessages socketMessages = testWriteTextMessages(messagesToSend, WebsocketVersion.V13);
    List<String> receivedMessages = socketMessages.getReceivedMessages();
    List<String> expectedMessages = Arrays.asList(shortFirstMessage, shortLastMessage);
    assertEquals("Incorrect received messages", expectedMessages, receivedMessages);
  }

  private void testWriteSingleTextMessage(String messageToSend, WebsocketVersion version) throws InterruptedException {
    List<String> messagesToSend = Collections.singletonList(messageToSend);
    SocketMessages socketMessages = testWriteTextMessages(messagesToSend, version);
    assertEquals("Did not receive all messages", messagesToSend, socketMessages.getReceivedMessages());
    List<Throwable> expectedExceptions = Collections.emptyList();
    assertEquals("Should not have received any exceptions", expectedExceptions, socketMessages.getReceivedExceptions());
  }

  private SocketMessages testWriteTextMessages(List<String> messagesToSend, WebsocketVersion version) throws InterruptedException {
    String path = "/some/path";
    server = vertx.createHttpServer(new HttpServerOptions().setPort(DEFAULT_HTTP_PORT)).webSocketHandler(ws -> {
      for (String messageToSend : messagesToSend) {
        ws.writeTextMessage(messageToSend);
      }
      ws.close();
    });

    List<String> receivedMessages = new ArrayList<>();
    List<Throwable> receivedExceptions = new ArrayList<>();
    awaitFuture(server.listen());
    WebSocketConnectOptions options = new WebSocketConnectOptions()
      .setPort(DEFAULT_HTTP_PORT)
      .setHost(DEFAULT_HTTP_HOST)
      .setURI(path)
      .setVersion(version);
    client = vertx.createWebSocketClient();
    vertx.runOnContext(v1 -> {
      client.connect(options).onComplete(onSuccess(ws -> {
        ws.textMessageHandler(receivedMessages::add);
        ws.exceptionHandler(receivedExceptions::add);
        ws.closeHandler(v2 -> testComplete());
      }));
    });
    await();
    return new SocketMessages(receivedMessages, receivedExceptions);
  }

  private static class SocketMessages {
    private final List<String> receivedMessages;
    private final List<Throwable> receivedExceptions;

    public SocketMessages(List<String> receivedMessages, List<Throwable> receivedExceptions) {
      this.receivedMessages = receivedMessages;
      this.receivedExceptions = receivedExceptions;
    }

    public List<String> getReceivedMessages() {
      return receivedMessages;
    }

    public List<Throwable> getReceivedExceptions() {
      return receivedExceptions;
    }
  }

  @Test
  public void testHandshakeTimeout() throws Exception {
    NetServer server = vertx.createNetServer()
      .connectHandler(so -> {

      })
      .listen(1234, DEFAULT_HTTP_HOST)
      .toCompletionStage()
      .toCompletableFuture()
      .get(20, TimeUnit.SECONDS);
    try {
      client = vertx.createWebSocketClient(new WebSocketClientOptions().setConnectTimeout(1000));
      WebSocketConnectOptions options = new WebSocketConnectOptions()
        .setPort(1234)
        .setHost(DEFAULT_HTTP_HOST)
        .setURI("/")
        .setTimeout(1000);
      client.connect(options).onComplete(onFailure(err -> {
        assertEquals(WebSocketHandshakeException.class, err.getClass());
        testComplete();
      }));
      await();
    } finally {
      server.close();
    }
  }

  private void connectUntilWebSocketReject(WebSocketClient client, int count, Handler<AsyncResult<Void>> doneHandler) {
    vertx.runOnContext(v -> {
      client.connect(DEFAULT_HTTP_PORT, HttpTestBase.DEFAULT_HTTP_HOST, "/some/path").onComplete(ar -> {
        if (ar.succeeded()) {
          if (count < 100) {
            connectUntilWebSocketReject(client, count + 1, doneHandler);
          } else {
            doneHandler.handle(Future.failedFuture(new AssertionError()));
          }
        } else {
          Throwable err = ar.cause();
          if (err instanceof UpgradeRejectedException || err instanceof IOException) {
            doneHandler.handle(Future.succeededFuture());
          } else if (count < 100) {
            connectUntilWebSocketReject(client, count + 1, doneHandler);
          } else {
            doneHandler.handle(Future.failedFuture(err));
          }
        }
      });
    });
  }

  @Test
  public void testMultipleServerClose() {
    this.server = vertx.createHttpServer(new HttpServerOptions().setPort(DEFAULT_HTTP_PORT));
    // We assume the endHandler and the close completion handler are invoked in the same context task
    ThreadLocal stack = new ThreadLocal();
    stack.set(true);
    server.close().onComplete(ar1 -> {
      assertNull(stack.get());
      assertTrue(Vertx.currentContext().isEventLoopContext());
      server.close().onComplete(ar2 -> {
        server.close().onComplete(ar3 -> {
          testComplete();
        });
      });
    });
    await();
  }

  @Test
  public void testClearClientHandlersOnEnd() throws InterruptedException {
    String path = "/some/path";
    server = vertx.createHttpServer(new HttpServerOptions().setPort(DEFAULT_HTTP_PORT)).webSocketHandler(WebSocketBase::close);
    awaitFuture(server.listen());
    client = vertx.createWebSocketClient();
    vertx.runOnContext(v -> {
      client.connect(DEFAULT_HTTP_PORT, HttpTestBase.DEFAULT_HTTP_HOST, path).onComplete(onSuccess(ws -> {
        ws.endHandler(v2 -> {
          try {
            ws.endHandler(null);
            ws.exceptionHandler(null);
            ws.handler(null);
          } catch (Exception e) {
            fail("Was expecting to set to null the handlers when the socket is closed");
            return;
          }
          testComplete();
        });
      }));
    });
    await();
  }

  @Test
  public void testWriteOnEnd() throws InterruptedException {
    String path = "/some/path";
    server = vertx.createHttpServer(new HttpServerOptions().setPort(DEFAULT_HTTP_PORT)).webSocketHandler(WebSocketBase::close);
    awaitFuture(server.listen());
    client = vertx.createWebSocketClient();
    vertx.runOnContext(v -> {
      client.connect(DEFAULT_HTTP_PORT, HttpTestBase.DEFAULT_HTTP_HOST, path).onComplete(onSuccess(ws -> {
        ws.endHandler(v2 -> {
          ws.write(Buffer.buffer("test")).onComplete(onFailure(err -> {
            testComplete();
          }));
        });
      }));
    });
    await();
  }

  @Test
  public void testReceiveHttpResponseHeadersOnClient() throws InterruptedException {
    server = vertx.createHttpServer(new HttpServerOptions().setPort(DEFAULT_HTTP_PORT)).requestHandler(req -> {
      handshakeWithCookie(req);
    });
    AtomicReference<WebSocket> webSocketRef = new AtomicReference<>();
    awaitFuture(server.listen());
    client = vertx.createWebSocketClient();
    client.connect(DEFAULT_HTTP_PORT, DEFAULT_HTTP_HOST, "/some/path").onComplete(onSuccess(ws -> {
      MultiMap entries = ws.headers();
      assertNotNull(entries);
      assertFalse(entries.isEmpty());
      assertEquals("websocket".toLowerCase(), entries.get("Upgrade").toLowerCase());
      assertEquals("upgrade".toLowerCase(), entries.get("Connection").toLowerCase());
      Set<String> cookiesToSet = new HashSet(entries.getAll("Set-Cookie"));
      assertEquals(2, cookiesToSet.size());
      assertTrue(cookiesToSet.contains("SERVERID=test-server-id"));
      assertTrue(cookiesToSet.contains("JSONID=test-json-id"));
      webSocketRef.set(ws);
      testComplete();
    }));
    await();
  }

  @Test
  public void testUpgrade() throws InterruptedException {
    testUpgrade(false);
  }

  @Test
  public void testUpgradeDelayed() throws InterruptedException {
    testUpgrade(true);
  }

  private void testUpgrade(boolean delayed) throws InterruptedException {
    String path = "/some/path";
    server = vertx.createHttpServer(new HttpServerOptions().setPort(DEFAULT_HTTP_PORT));
    server.requestHandler(request -> {
      Runnable runner = () -> {
        request.toWebSocket().onComplete(onSuccess(ws -> {
          HttpServerResponse response = request.response();
          assertTrue(response.ended());
          try {
            response.putHeader("foo", "bar");
            fail();
          } catch (IllegalStateException ignore) {
          }
          try {
            response.end();
            fail();
          } catch (IllegalStateException ignore) {
          }
          ws.handler(buff -> {
            ws.write(Buffer.buffer("helloworld"));
            ws.close();
          });
        }));
      };
      if (delayed) {
        // This tests the case where the last http content comes of the request (its not full) comes in
        // before the upgrade has happened and before HttpServerImpl.expectWebsockets is true
        request.pause();
        vertx.runOnContext(v -> {
          runner.run();
        });
      } else {
        runner.run();
      }
    });
    awaitFuture(server.listen());
    client = vertx.createWebSocketClient();
    vertx.runOnContext(v1 -> {
      client.connect(DEFAULT_HTTP_PORT, HttpTestBase.DEFAULT_HTTP_HOST, path).onComplete(onSuccess(ws -> {
        Buffer buff = Buffer.buffer();
        ws.handler(buff::appendBuffer);
        ws.endHandler(v2 -> {
          // Last two bytes are status code payload
          assertEquals("helloworld", buff.toString("UTF-8"));
          testComplete();
        });
        ws.write(Buffer.buffer("foo"));
      }));
    });
    await();
  }

  @Test
  public void testUpgradeFailure() throws InterruptedException {
    server = vertx.createHttpServer(new HttpServerOptions().setPort(DEFAULT_HTTP_PORT));
    server.requestHandler(request -> {
      request.toWebSocket().onComplete(onFailure(err -> {
        testComplete();
      }));
    });
    awaitFuture(server.listen());
    HttpClient client = vertx.createHttpClient();
    handshake(client, req -> {
      req.putHeader(HttpHeaders.CONTENT_LENGTH, "100");
      req.sendHead().onComplete(onSuccess(v -> {
        req.connection().close();
      }));
    });
    await();
  }

  @Test
  public void testUnmaskedFrameRequest(){

    client = vertx.createWebSocketClient(new WebSocketClientOptions().setSendUnmaskedFrames(true));
    server = vertx.createHttpServer(new HttpServerOptions().setPort(DEFAULT_HTTP_PORT).setAcceptUnmaskedFrames(true));
    server.requestHandler(req -> {
      req.response().setChunked(true).write("connect");
    });
    server.webSocketHandler(ws -> {

      ws.handler(new Handler<Buffer>() {
        public void handle(Buffer data) {
          assertEquals(data.toString(), "first unmasked frame");
          testComplete();
        }
      });

    });
    server.listen().onComplete(onSuccess(server -> {
      client.connect(DEFAULT_HTTP_PORT, HttpTestBase.DEFAULT_HTTP_HOST, "/").onComplete(onSuccess(ws -> {
        ws.writeFinalTextFrame("first unmasked frame");
      }));
    }));
    await();
  }

  @Test
  public void testInvalidUnmaskedFrameRequest() throws InterruptedException {

    client = vertx.createWebSocketClient(new WebSocketClientOptions().setSendUnmaskedFrames(true));
    server = vertx.createHttpServer(new HttpServerOptions().setPort(DEFAULT_HTTP_PORT).setAcceptUnmaskedFrames(false));
    server.requestHandler(req -> {
      req.response().setChunked(true).write("connect");
    });
    server.webSocketHandler(ws -> {

      ws.exceptionHandler(exception -> {
        // Will receive decode error and close error
        ws.exceptionHandler(null);
        testComplete();
      });

      ws.handler(result -> {
        fail("Cannot decode unmasked message because I require masked frame as configured");
      });
    });

    awaitFuture(server.listen());
    client.connect(DEFAULT_HTTP_PORT, HttpTestBase.DEFAULT_HTTP_HOST, "/").onComplete(onSuccess(ws -> {
      ws.writeFinalTextFrame("first unmasked frame");
    }));

    await();
  }

  @Test
  public void testUpgradeInvalidRequest() throws InterruptedException {
    waitFor(2);
    server = vertx.createHttpServer(new HttpServerOptions().setPort(DEFAULT_HTTP_PORT));
    server.requestHandler(request -> {
      request.toWebSocket().onComplete(onFailure(err -> {
        complete();
      }));
      request.response().end();
    });
    awaitFuture(server.listen());
    HttpClient client = vertx.createHttpClient();
    client.request(HttpMethod.GET, DEFAULT_HTTP_PORT, DEFAULT_HTTP_HOST, "/")
      .compose(HttpClientRequest::send)
      .onComplete(onSuccess(resp -> {
        complete();
      }));
    await();
  }

  @Test
  public void testRaceConditionWithWebSocketClientEventLoop() {
    testRaceConditionWithWebSocketClient(vertx.getOrCreateContext());
  }

  @Test
  public void testRaceConditionWithWebSocketClientWorker() throws Exception {
    CompletableFuture<Context> fut = new CompletableFuture<>();
    vertx.deployVerticle(new AbstractVerticle() {
      @Override
      public void start() {
        fut.complete(context);
      }
    }, new DeploymentOptions().setWorker(true)).onComplete(ar -> {
      if (ar.failed()) {
        fut.completeExceptionally(ar.cause());
      }
    });
    testRaceConditionWithWebSocketClient(fut.get());
  }

  private Future<NetSocket> handshakeWithCookie(HttpServerRequest req) {
    return ((Http1xServerConnection)req.connection()).netSocket().compose(so -> {
      try {
        MessageDigest digest = MessageDigest.getInstance("SHA-1");
        byte[] inputBytes = (req.getHeader("Sec-WebSocket-Key") + "258EAFA5-E914-47DA-95CA-C5AB0DC85B11").getBytes();
        digest.update(inputBytes);
        byte[] hashedBytes = digest.digest();
        byte[] accept = Base64.getEncoder().encode(hashedBytes);
        Buffer data = Buffer.buffer();
        data.appendString("HTTP/1.1 101 Switching Protocols\r\n");
        data.appendString("Upgrade: websocket\r\n");
        data.appendString("Connection: upgrade\r\n");
        data.appendString("Sec-WebSocket-Accept: " + new String(accept) + "\r\n");
        data.appendString("Set-Cookie: SERVERID=test-server-id\r\n");
        data.appendString("Set-Cookie: JSONID=test-json-id\r\n");
        data.appendString("\r\n");
        so.write(data);
        return Future.succeededFuture(so);
      } catch (NoSuchAlgorithmException e) {
        req.response().setStatusCode(500).end();
        return Future.failedFuture(e);
      }
    });
  }

  private Future<NetSocket> handshake(HttpServerRequest req) {
    return ((Http1xServerConnection)req.connection()).netSocket().flatMap(so -> {
      try {
        MessageDigest digest = MessageDigest.getInstance("SHA-1");
        byte[] inputBytes = (req.getHeader("Sec-WebSocket-Key") + "258EAFA5-E914-47DA-95CA-C5AB0DC85B11").getBytes();
        digest.update(inputBytes);
        byte[] hashedBytes = digest.digest();
        byte[] accept = Base64.getEncoder().encode(hashedBytes);
        Buffer data = Buffer.buffer();
        data.appendString("HTTP/1.1 101 Switching Protocols\r\n");
        data.appendString("Upgrade: websocket\r\n");
        data.appendString("Connection: upgrade\r\n");
        data.appendString("Sec-WebSocket-Accept: " + new String(accept) + "\r\n");
        data.appendString("\r\n");
        so.write(data);
        return Future.succeededFuture(so);
      } catch (NoSuchAlgorithmException e) {
        req.response().setStatusCode(500).end();
        return Future.failedFuture(e);
      }
    });
  }

  private void handshake(HttpClient client, Handler<HttpClientRequest> handler) {
    client.request(new RequestOptions()
      .setHost(DEFAULT_HTTP_HOST)
      .setPort(DEFAULT_HTTP_PORT)
      .setURI("/")
    ).onComplete(onSuccess(req -> {
      req
        .putHeader("Upgrade", "websocket")
        .putHeader("Connection", "Upgrade")
        .putHeader("Sec-WebSocket-Key", "dGhlIHNhbXBsZSBub25jZQ==")
        .putHeader("Sec-WebSocket-Protocol", "chat")
        .putHeader("Sec-WebSocket-Version", "13")
        .putHeader("Origin", "http://example.com");
        handler.handle(req);
    }));
  }

  private void testRaceConditionWithWebSocketClient(Context context) {
    server = vertx.createHttpServer(new HttpServerOptions().setPort(DEFAULT_HTTP_PORT));
    // Handcrafted websocket handshake for sending a frame immediately after the handshake
    server.requestHandler(req -> {
      handshake(req).onComplete(onSuccess(so -> {
        so.write(Buffer.buffer(new byte[]{
          (byte) 0x82,
          0x05,
          0x68,
          0x65,
          0x6c,
          0x6c,
          0x6f,
        }));
      }));
    });
    server.listen().onComplete(onSuccess(s -> {
      context.runOnContext(v -> {
        client = vertx.createWebSocketClient();
        client.connect(DEFAULT_HTTP_PORT, HttpTestBase.DEFAULT_HTTP_HOST, "/").onComplete(onSuccess(ws -> {
          ws.handler(buf -> {
            assertEquals("hello", buf.toString());
            testComplete();
          });
        }));
      });
    }));
    await();
  }

  @Test
  public void testRaceConditionWithWebSocketClientWorker2() throws Exception {
    int size = getOptions().getWorkerPoolSize() - 4;
    List<Context> workers = createWorkers(size + 1);
    server = vertx.createHttpServer(new HttpServerOptions().setPort(DEFAULT_HTTP_PORT));
    server.webSocketHandler(ws -> {
      ws.write(Buffer.buffer("hello"));
    });
    server.listen().onComplete(onSuccess(s -> {
      client = vertx.createWebSocketClient();
      workers.get(0).runOnContext(v -> {
        client.connect(DEFAULT_HTTP_PORT, HttpTestBase.DEFAULT_HTTP_HOST, "/").onComplete(onSuccess(ws -> {
          ws.handler(buf -> {
            assertEquals("hello", buf.toString());
            testComplete();
          });
        }));
      });
    }));
    await();
  }

  @Test
  public void testWorker() {
    waitFor(2);
    DeploymentOptions deploymentOptions = new DeploymentOptions().setWorker(true);
    vertx.deployVerticle(() -> new AbstractVerticle() {
      @Override
      public void start(Promise<Void> startPromise) {
        server = vertx.createHttpServer(new HttpServerOptions().setPort(DEFAULT_HTTP_PORT));
        server.webSocketHandler(ws -> {
          assertTrue(Context.isOnWorkerThread());
          ws.handler(msg -> {
            assertTrue(Context.isOnWorkerThread());
            ws.write(Buffer.buffer("pong"));
          });
          ws.endHandler(v -> {
            assertTrue(Context.isOnWorkerThread());
            complete();
          });
        });
        server.listen()
          .<Void>mapEmpty()
          .onComplete(startPromise);
      }
    }, deploymentOptions).onComplete(onSuccess(serverID -> {
      vertx.deployVerticle(() -> new AbstractVerticle() {
        @Override
        public void start() {
          client = vertx.createWebSocketClient();
          Future<WebSocket> fut = client.connect(DEFAULT_HTTP_PORT, DEFAULT_HTTP_HOST, "/");
          fut.onComplete(onSuccess(ws -> {
            assertTrue(Context.isOnWorkerThread());
            ws.write(Buffer.buffer("ping"));
            ws.handler(buf -> {
              assertTrue(Context.isOnWorkerThread());
              ws.end();
            });
            ws.endHandler(v -> {
              assertTrue(Context.isOnWorkerThread());
              complete();
            });
          }));
        }
      }, deploymentOptions).onComplete(onSuccess(id -> {}));
    }));
    await();
  }

  @Test
  public void httpClientWebSocketConnectionFailureHandlerShouldBeCalled() throws Exception {
    int port = 7867;
    client = vertx.createWebSocketClient();
    client.connect(port, "localhost", "").onComplete(onFailure(err -> {
      testComplete();
    }));
    await();
  }

  @Test
  public void testClientWebSocketWithHttp2Client() throws Exception {
    client = vertx.createWebSocketClient();
    HttpClient client = vertx.createHttpClient(new HttpClientOptions().setHttp2ClearTextUpgrade(false).setProtocolVersion(HttpVersion.HTTP_2));
    server = vertx.createHttpServer(new HttpServerOptions().setPort(DEFAULT_HTTP_PORT));
    server.requestHandler(req -> {
      req.response().setChunked(true).write("connect");
    });
    server.webSocketHandler(ws -> {
      ws.writeFinalTextFrame("ok");
    });
    awaitFuture(server.listen());
    client.request(new RequestOptions().setPort(DEFAULT_HTTP_PORT).setHost(DEFAULT_HTTP_HOST))
      .onComplete(onSuccess(req -> {
        req.send().onComplete(onSuccess(resp -> {
          this.client.connect(DEFAULT_HTTP_PORT, HttpTestBase.DEFAULT_HTTP_HOST, "/").onComplete(onSuccess(ws -> {
            ws.handler(buff -> {
              assertEquals("ok", buff.toString());
              testComplete();
            });
          }));
        }));
      }));
    await();
  }

  @Test
  public void testClientWebSocketConnectionCloseOnBadResponseWithKeepalive() throws Throwable {
    // issue #1757
    doTestClientWebSocketConnectionCloseOnBadResponse(true);
  }

  @Test
  public void testClientWebSocketConnectionCloseOnBadResponseWithoutKeepalive() throws Throwable {
    doTestClientWebSocketConnectionCloseOnBadResponse(false);
  }

  final BlockingQueue<Throwable> resultQueue = new ArrayBlockingQueue<Throwable>(10);

  void addResult(Throwable result) {
    try {
      resultQueue.put(result);
    } catch (InterruptedException e) {
      Thread.currentThread().interrupt();
    }
  }

  private void doTestClientWebSocketConnectionCloseOnBadResponse(boolean keepAliveInOptions) throws Throwable {
    final Exception serverGotCloseException = new Exception();

    netServer = vertx.createNetServer().connectHandler(sock -> {
      final Buffer fullReq = Buffer.buffer(230);
      sock.handler(b -> {
        fullReq.appendBuffer(b);
        String reqPart = b.toString();
        if (fullReq.toString().contains("\r\n\r\n")) {
          try {
            String content = "0123456789";
            content = content + content;
            content = content + content + content + content + content;
            String resp = "HTTP/1.1 200 OK\r\n";
            if (keepAliveInOptions) {
              resp += "Connection: close\r\n";
            }
            resp += "Content-Length: 100\r\n\r\n" + content;
            sock.write(Buffer.buffer(resp.getBytes("ASCII")));
          } catch (UnsupportedEncodingException e) {
            addResult(e);
          }
        }
      });
      sock.closeHandler(v -> {
        addResult(serverGotCloseException);
      });
    });
    netServer.listen().onComplete(ar -> {
      if (ar.failed()) {
        addResult(ar.cause());
        return;
      }
      NetServer server = ar.result();
      int port = server.actualPort();

      client = vertx.createWebSocketClient();
      client.connect(port, "localhost", "/").onComplete(ar2 -> {
        if (ar2.succeeded()) {
          addResult(new AssertionError("WebSocket unexpectedly connected"));
          ar2.result().close();
        } else {
          addResult(ar2.cause());
        }
      });
    });

    boolean serverGotClose = false;
    boolean clientGotCorrectException = false;
    while (!serverGotClose || !clientGotCorrectException) {
      Throwable result = resultQueue.poll(20, TimeUnit.SECONDS);
      if (result == null) {
        throw new AssertionError("Timed out waiting for expected state, current: serverGotClose = " + serverGotClose + ", clientGotCorrectException = " + clientGotCorrectException);
      } else if (result == serverGotCloseException) {
        serverGotClose = true;
      } else if (result instanceof UpgradeRejectedException
              && ((UpgradeRejectedException)result).getStatus() == 200) {
        clientGotCorrectException = true;
      } else {
        throw result;
      }
    }
  }

  @Test
  public void testClearClientSslOptions() throws InterruptedException {
    HttpServerOptions serverOptions = new HttpServerOptions().setPort(DEFAULT_HTTPS_PORT)
      .setSsl(true)
      .setKeyCertOptions(Cert.SERVER_JKS.get());
    WebSocketClientOptions clientOptions = new WebSocketClientOptions()
      .setTrustAll(true)
      .setVerifyHost(false);
    client = vertx.createWebSocketClient(clientOptions);
    server = vertx.createHttpServer(serverOptions).webSocketHandler(WebSocketBase::close);
    awaitFuture(server.listen());
    WebSocketConnectOptions options = new WebSocketConnectOptions().setPort(DEFAULT_HTTPS_PORT).setSsl(true);
    vertx.runOnContext(v1 -> {
      client.connect(options).onComplete(onSuccess(ws -> {
        ws.closeHandler(v2 -> {
          testComplete();
        });
      }));
    });
    await();
  }

  @Test
  public void testServerWebSocketPingPong() throws InterruptedException {
    server = vertx.createHttpServer(new HttpServerOptions().setIdleTimeout(1).setPort(DEFAULT_HTTP_PORT).setHost(HttpTestBase.DEFAULT_HTTP_HOST));
    server.webSocketHandler(ws -> {
      ws.pongHandler(buff -> {
        assertEquals("ping", buff.toString());
        ws.close();
      });
      ws.writePing(Buffer.buffer("ping"));
    });
    awaitFuture(server.listen());
    client = vertx.createWebSocketClient();
    vertx.runOnContext(v -> {
      client.connect(DEFAULT_HTTP_PORT, HttpTestBase.DEFAULT_HTTP_HOST, "/").onComplete(onSuccess(ws -> {
        ws.handler(buff -> {
          fail("Should not receive a buffer");
        });
        ws.closeHandler(v2 -> {
          testComplete();
        });
      }));
    });
    await();
  }

  @Test
  public void testWebSocketPausePing() throws InterruptedException {
    server = vertx.createHttpServer(new HttpServerOptions().setIdleTimeout(1).setPort(DEFAULT_HTTP_PORT).setHost(HttpTestBase.DEFAULT_HTTP_HOST));
    server.webSocketHandler(ws -> {
      ws.pongHandler(buff -> {
        assertEquals("ping", buff.toString());
        ws.close();
      });
      ws.writePing(Buffer.buffer("ping"));
    });
    awaitFuture(server.listen());
    client = vertx.createWebSocketClient();
    vertx.runOnContext(v -> {
      client.connect(DEFAULT_HTTP_PORT, HttpTestBase.DEFAULT_HTTP_HOST, "/").onComplete(onSuccess(ws -> {
        ws.pause();
        ws.handler(buff -> {
          fail("Should not receive a buffer");
        });
        ws.fetch(1);
        ws.endHandler(v2 -> {
          testComplete();
        });
      }));
    });
    await();
  }

  @Test
  public void testServerWebSocketPingExceeds125Bytes() throws InterruptedException {
    testServerWebSocketPingPongCheck(255, ws -> ws.writePing(Buffer.buffer(randomAlphaString(126))));
  }

  @Test
  public void testServerWebSocketPongExceeds125Bytes() throws InterruptedException {
    testServerWebSocketPingPongCheck(255, ws -> ws.writePong(Buffer.buffer(randomAlphaString(126))));
  }

  @Test
  public void testServerWebSocketPingExceedsMaxFrameSize() throws InterruptedException {
    testServerWebSocketPingPongCheck(100, ws -> ws.writePing(Buffer.buffer(randomAlphaString(101))));
  }

  @Test
  public void testServerWebSocketPongExceedsMaxFrameSize() throws InterruptedException {
    testServerWebSocketPingPongCheck(100, ws -> ws.writePong(Buffer.buffer(randomAlphaString(101))));
  }

  private void testServerWebSocketPingPongCheck(int maxFrameSize, Function<ServerWebSocket, Future<Void>> check) throws InterruptedException {
    Pattern pattern = Pattern.compile("^P[io]ng cannot exceed maxWebSocketFrameSize or 125 bytes$");
    server = vertx.createHttpServer(new HttpServerOptions().setIdleTimeout(1).setPort(DEFAULT_HTTP_PORT).setHost(HttpTestBase.DEFAULT_HTTP_HOST).setMaxWebSocketFrameSize(maxFrameSize));
    server.webSocketHandler(ws -> {
      ws.pongHandler(buff -> fail());
      check.apply(ws).onComplete(onFailure(err -> {
        Matcher matcher = pattern.matcher(err.getMessage());
        if (matcher.matches()) {
          ws.close();
        } else {
          fail("Unexpected error message" + err.getMessage());
        }
      }));
    });
    awaitFuture(server.listen());
    client = vertx.createWebSocketClient();
    vertx.runOnContext(v -> {
      client.connect(DEFAULT_HTTP_PORT, HttpTestBase.DEFAULT_HTTP_HOST, "/").onComplete(onSuccess(ws -> {
        ws.closeHandler(v2 -> {
          testComplete();
        });
      }));
    });
    await();
  }

  @Test
  public void testServerWebSocketSendPingExceeds125Bytes() throws InterruptedException {
    //Netty will prevent us from encoding a pingBody greater than 126 bytes by silently throwing an error in the background
    String pingBody = randomAlphaString(126);
    int maxFrameSize = 256;
    server = vertx.createHttpServer(new HttpServerOptions().setIdleTimeout(1).setPort(DEFAULT_HTTP_PORT).setHost(HttpTestBase.DEFAULT_HTTP_HOST).setMaxWebSocketFrameSize(maxFrameSize));
    server.webSocketHandler(ws -> {
      ws.pongHandler(buff -> fail());
      ws.writeFrame(WebSocketFrame.pingFrame(Buffer.buffer(pingBody)));
      vertx.setTimer(2000, id -> testComplete());
    });
    awaitFuture(server.listen());
    client = vertx.createWebSocketClient();
    client.connect(DEFAULT_HTTP_PORT, HttpTestBase.DEFAULT_HTTP_HOST, "/").onComplete(onSuccess(ws -> {}));
    await();
  }

  @Test
  public void testClientWebSocketSendPingExceeds125Bytes() throws InterruptedException {
    //Netty will prevent us from encoding a pingBody greater than 126 bytes by silently throwing an error in the background
    String pingBody = randomAlphaString(126);
    int maxFrameSize = 256;
    server = vertx.createHttpServer(new HttpServerOptions().setIdleTimeout(1).setPort(DEFAULT_HTTP_PORT).setHost(HttpTestBase.DEFAULT_HTTP_HOST).setMaxWebSocketFrameSize(maxFrameSize));
    server.webSocketHandler(ws -> { });
    awaitFuture(server.listen());
    client = vertx.createWebSocketClient();
    client.connect(DEFAULT_HTTP_PORT, HttpTestBase.DEFAULT_HTTP_HOST, "/").onComplete(onSuccess(ws -> {
      ws.pongHandler(buffer -> fail());
      ws.writeFrame(WebSocketFrame.pingFrame(Buffer.buffer(pingBody)));
      vertx.setTimer(2000, id -> testComplete());
    }));
    await();
  }

  @Test
  public void testServerWebSocketSendPongExceeds125Bytes() throws InterruptedException {
    //Netty will prevent us from encoding a pingBody greater than 126 bytes by silently throwing an error in the background
    String pingBody = randomAlphaString(126);
    int maxFrameSize = 256;
    server = vertx.createHttpServer(new HttpServerOptions().setIdleTimeout(1).setPort(DEFAULT_HTTP_PORT).setHost(HttpTestBase.DEFAULT_HTTP_HOST).setMaxWebSocketFrameSize(maxFrameSize));
    server.webSocketHandler(ws -> {
      ws.writeFrame(WebSocketFrame.pongFrame(Buffer.buffer(pingBody)));
    });
    awaitFuture(server.listen());
    client = vertx.createWebSocketClient();
    vertx.runOnContext(v -> {
      client.connect(DEFAULT_HTTP_PORT, HttpTestBase.DEFAULT_HTTP_HOST, "/").onComplete(onSuccess(ws -> {
        ws.pongHandler(buff -> fail());
        vertx.setTimer(2000, id -> testComplete());
      }));
    });
    await();
  }

  @Test
  public void testClientWebSocketSendPongExceeds125Bytes() throws InterruptedException {
    //Netty will prevent us from encoding a pingBody greater than 126 bytes by silently throwing an error in the background
    String pingBody = randomAlphaString(126);
    int maxFrameSize = 256;
    server = vertx.createHttpServer(new HttpServerOptions().setIdleTimeout(1).setPort(DEFAULT_HTTP_PORT).setHost(HttpTestBase.DEFAULT_HTTP_HOST).setMaxWebSocketFrameSize(maxFrameSize));
    server.webSocketHandler(ws -> {
      ws.pongHandler(buff -> fail());
      vertx.setTimer(2000, id -> testComplete());
    });
    awaitFuture(server.listen());
    client = vertx.createWebSocketClient();
    client.connect(DEFAULT_HTTP_PORT, HttpTestBase.DEFAULT_HTTP_HOST, "/").onComplete(onSuccess(ws -> {
      ws.writeFrame(WebSocketFrame.pongFrame(Buffer.buffer(pingBody)));
    }));
    await();
  }

  @Test
  public void testServerWebSocketReceivePongExceedsMaxFrameSize() throws InterruptedException {
    String pingBody = randomAlphaString(113);
    Integer maxFrameSize = 64;
    Buffer ping1 = Buffer.buffer(Buffer.buffer(pingBody.getBytes()).getBytes(0, maxFrameSize));
    Buffer ping2 = Buffer.buffer(Buffer.buffer(pingBody.getBytes()).getBytes(maxFrameSize, pingBody.length()));

    server = vertx.createHttpServer(new HttpServerOptions().setIdleTimeout(1).setPort(DEFAULT_HTTP_PORT).setHost(HttpTestBase.DEFAULT_HTTP_HOST).setMaxWebSocketFrameSize(maxFrameSize));
    server.webSocketHandler(ws -> {
      List<Buffer> pongs = new ArrayList<>();
      ws.pongHandler(pong -> {
        pongs.add(pong);
        if (pongs.size() == 2) {
          assertEquals(pongs, Arrays.asList(ping1, ping2));
          testComplete();
        }
      });
    });
    awaitFuture(server.listen());
    client = vertx.createWebSocketClient();
    client.connect(DEFAULT_HTTP_PORT, HttpTestBase.DEFAULT_HTTP_HOST, "/").onComplete(onSuccess(ws -> {
      try {
        ws.writeFrame(new WebSocketFrameImpl(WebSocketFrameType.PONG, ((BufferInternal)ping1.copy()).getByteBuf(), false));
        ws.writeFrame(new WebSocketFrameImpl(WebSocketFrameType.PONG, ((BufferInternal)ping2.copy()).getByteBuf(), true));
      } catch(Throwable t) {
        fail(t);
      }
    }));
    await();
  }

  @Test
  public void testClientWebSocketReceivePongExceedsMaxFrameSize() throws InterruptedException {
    String pingBody = randomAlphaString(113);
    Integer maxFrameSize = 64;
    Buffer ping1 = Buffer.buffer(Buffer.buffer(pingBody.getBytes()).getBytes(0, maxFrameSize));
    Buffer ping2 = Buffer.buffer(Buffer.buffer(pingBody.getBytes()).getBytes(maxFrameSize, pingBody.length()));

    server = vertx.createHttpServer(new HttpServerOptions().setIdleTimeout(1).setPort(DEFAULT_HTTP_PORT).setHost(HttpTestBase.DEFAULT_HTTP_HOST).setMaxWebSocketFrameSize(maxFrameSize));
    server.webSocketHandler(ws -> {
      try {
        ws.writeFrame(new WebSocketFrameImpl(WebSocketFrameType.PONG, ((BufferInternal)ping1.copy()).getByteBuf(), false));
        ws.writeFrame(new WebSocketFrameImpl(WebSocketFrameType.PONG, ((BufferInternal)ping2.copy()).getByteBuf(), true));
      } catch(Throwable t) {
        fail(t);
      }
    });
    awaitFuture(server.listen());
    client = vertx.createWebSocketClient();
    vertx.runOnContext(v -> {
      client.connect(DEFAULT_HTTP_PORT, HttpTestBase.DEFAULT_HTTP_HOST, "/").onComplete(onSuccess(ws -> {
        List<Buffer> pongs = new ArrayList<>();
        ws.pongHandler(pong -> {
          pongs.add(pong);
          if (pongs.size() == 2) {
            assertEquals(pongs, Arrays.asList(ping1, ping2));
            testComplete();
          }
        });
      }));
    });
    await();
  }

  @Test
  public void testServerWebSocketReceivePingExceedsMaxFrameSize() throws InterruptedException {
    String pingBody = randomAlphaString(113);
    Integer maxFrameSize = 64;
    Buffer ping1 = Buffer.buffer(Buffer.buffer(pingBody.getBytes()).getBytes(0, maxFrameSize));
    Buffer ping2 = Buffer.buffer(Buffer.buffer(pingBody.getBytes()).getBytes(maxFrameSize, pingBody.length()));

    server = vertx.createHttpServer(new HttpServerOptions().setIdleTimeout(1).setPort(DEFAULT_HTTP_PORT).setHost(HttpTestBase.DEFAULT_HTTP_HOST).setMaxWebSocketFrameSize(maxFrameSize));
    server.webSocketHandler(ws -> {

    });
    awaitFuture(server.listen());
    client = vertx.createWebSocketClient();
    vertx.runOnContext(v -> {
      client.connect(DEFAULT_HTTP_PORT, HttpTestBase.DEFAULT_HTTP_HOST, "/").onComplete(onSuccess(ws -> {
        List<Buffer> pongs = new ArrayList<>();
        ws.pongHandler(pong -> {
          pongs.add(pong);
          if (pongs.size() == 2) {
            assertEquals(pongs, Arrays.asList(ping1, ping2));
            testComplete();
          }
        });
        try {
          ws.writeFrame(new WebSocketFrameImpl(WebSocketFrameType.PING, ((BufferInternal)ping1.copy()).getByteBuf(), false));
          ws.writeFrame(new WebSocketFrameImpl(WebSocketFrameType.PING, ((BufferInternal)ping2.copy()).getByteBuf(), true));
        } catch(Throwable t) {
          fail(t);
        }
      }));
    });
    await();
  }

  @Test
  public void testClientWebSocketReceivePingExceedsMaxFrameSize() throws InterruptedException {
    String pingBody = randomAlphaString(113);
    Integer maxFrameSize = 64;
    Buffer ping1 = Buffer.buffer(Buffer.buffer(pingBody.getBytes()).getBytes(0, maxFrameSize));
    Buffer ping2 = Buffer.buffer(Buffer.buffer(pingBody.getBytes()).getBytes(maxFrameSize, pingBody.length()));

    server = vertx.createHttpServer(new HttpServerOptions().setIdleTimeout(1).setPort(DEFAULT_HTTP_PORT).setHost(HttpTestBase.DEFAULT_HTTP_HOST).setMaxWebSocketFrameSize(maxFrameSize));
    server.webSocketHandler(ws -> {

    });
    awaitFuture(server.listen());
    client = vertx.createWebSocketClient();
    vertx.runOnContext(v -> {
      client.connect(DEFAULT_HTTP_PORT, HttpTestBase.DEFAULT_HTTP_HOST, "/").onComplete(onSuccess(ws -> {
        List<Buffer> pongs = new ArrayList<>();
        ws.pongHandler(pong -> {
          pongs.add(pong);
          if (pongs.size() == 2) {
            assertEquals(pongs, Arrays.asList(ping1, ping2));
            testComplete();
          }
        });
        try {
          ws.writeFrame(new WebSocketFrameImpl(WebSocketFrameType.PING, ((BufferInternal)ping1.copy()).getByteBuf(), false));
          ws.writeFrame(new WebSocketFrameImpl(WebSocketFrameType.PING, ((BufferInternal)ping2.copy()).getByteBuf(), true));
        } catch(Throwable t) {
          fail(t);
        }
      }));
    });
    await();
  }

  @Test
  public void testClientWebSocketPingPong() throws InterruptedException {
    server = vertx.createHttpServer(new HttpServerOptions().setIdleTimeout(1).setPort(DEFAULT_HTTP_PORT).setHost(HttpTestBase.DEFAULT_HTTP_HOST));
    server.webSocketHandler(ws -> {
    });
    awaitFuture(server.listen());
    client = vertx.createWebSocketClient();
    client.connect(DEFAULT_HTTP_PORT, HttpTestBase.DEFAULT_HTTP_HOST, "/").onComplete(onSuccess(ws -> {
      ws.pongHandler( pong -> {
        assertEquals("ping", pong.toString());
        testComplete();
      });
      ws.writePing(Buffer.buffer("ping"));
    }));
    await();
  }

  @Test
  public void testWebSocketAbs() throws InterruptedException {
    HttpServerOptions serverOptions = new HttpServerOptions().setPort(DEFAULT_HTTPS_PORT)
      .setSsl(true)
      .setKeyCertOptions(Cert.SERVER_JKS.get());
    WebSocketClientOptions clientOptions = new WebSocketClientOptions()
      .setTrustAll(true)
      .setVerifyHost(false);
    client = vertx.createWebSocketClient(clientOptions);
    server = vertx.createHttpServer(serverOptions).requestHandler(request -> {
      if ("/test".equals(request.path())) {
        request
          .toWebSocket()
          .onComplete(onSuccess(ServerWebSocket::close));
      } else {
        request.response().end();
      }
    });
    awaitFuture(server.listen());
    String url = "wss://" + "localhost" + ":" + DEFAULT_HTTPS_PORT + "/test";
    client.connect(new WebSocketConnectOptions().setAbsoluteURI(url)).onComplete(onSuccess(ws -> {
      ws.closeHandler(v -> {
        testComplete();
      });
    }));
    await();
  }

  @Test
  public void testCloseStatusCodeFromServer() throws InterruptedException {
    waitFor(3);
    testCloseStatusCodeFromServer(ServerWebSocket::close);
  }

  @Test
  public void testCloseStatusCodeFromServerWithHandler() throws InterruptedException {
    waitFor(4);
    testCloseStatusCodeFromServer(ws -> ws.close().onComplete(onSuccess(v -> complete())));
  }

  private void testCloseStatusCodeFromServer(Consumer<ServerWebSocket> closeOp) throws InterruptedException {
    client = vertx.createWebSocketClient();
    server = vertx.createHttpServer(new HttpServerOptions().setPort(DEFAULT_HTTP_PORT))
      .webSocketHandler(socket -> {
        socket.closeHandler(a -> {
          complete();
        });
        vertx.setTimer(100, id -> closeOp.accept(socket));
      });
    awaitFuture(server.listen());
    vertx.runOnContext(v -> {
      client.connect(DEFAULT_HTTP_PORT, HttpTestBase.DEFAULT_HTTP_HOST, "/").onComplete(onSuccess(ws -> {
        ws.frameHandler(frame -> {
          assertEquals(1000, ((BufferInternal)frame.binaryData()).getByteBuf().getShort(0));
          assertEquals(1000, frame.closeStatusCode());
          assertNull(frame.closeReason());
          complete();
        });
        ws.closeHandler(sc -> {
          assertEquals((Short)(short)1000, ws.closeStatusCode());
          complete();
        });
      }));
    });
    await();
  }

  @Test
  public void testCloseStatusCodeFromClient() throws InterruptedException {
    CountDownLatch latch = new CountDownLatch(2);
    client = vertx.createWebSocketClient();
    server = vertx.createHttpServer(new HttpServerOptions().setPort(DEFAULT_HTTP_PORT))
      .webSocketHandler(socket -> {
        socket.closeHandler(a -> {
          latch.countDown();
        });
        socket.frameHandler(frame -> {
          assertEquals(1000, ((BufferInternal)frame.binaryData()).getByteBuf().getShort(0));
          assertEquals(1000, frame.closeStatusCode());
          assertNull(frame.closeReason());
          latch.countDown();
        });
      });
    awaitFuture(server.listen());
    client.connect(DEFAULT_HTTP_PORT, HttpTestBase.DEFAULT_HTTP_HOST, "/").onComplete(onSuccess(WebSocketBase::close));
    awaitLatch(latch);
  }

  @Test
  public void testCloseFrame() throws InterruptedException {
    waitFor(3);
    client = vertx.createWebSocketClient();
    server = vertx.createHttpServer(new HttpServerOptions().setPort(DEFAULT_HTTP_PORT))
      .webSocketHandler(socket -> {
        socket.closeHandler(a -> {
          assertEquals((Short)(short)TEST_STATUS_CODE, socket.closeStatusCode());
          assertEquals(TEST_REASON, socket.closeReason());
          complete();
        });
        socket.frameHandler(frame -> {
          if (frame.isText()) {
            assertIllegalStateException(frame::closeStatusCode);
            complete();
          } else {
            assertEquals(frame.closeReason(), TEST_REASON);
            assertEquals(frame.closeStatusCode(), TEST_STATUS_CODE);
            complete();
          }
        });
      });
    awaitFuture(server.listen());
    client.connect(DEFAULT_HTTP_PORT, HttpTestBase.DEFAULT_HTTP_HOST, "/").onComplete(onSuccess(ws -> {
      ws.writeTextMessage("Hello");
      ws.close(TEST_STATUS_CODE, TEST_REASON);
    }));
    await();
  }

  @Test
  public void testCloseCustomPayloadFromServer() throws InterruptedException {
    waitFor(2);
    testCloseCustomPayloadFromServer(ws -> ws.close(TEST_STATUS_CODE, TEST_REASON));
  }

  @Test
  public void testCloseCustomPayloadFromServerWithHandler() throws InterruptedException {
    waitFor(3);
    testCloseCustomPayloadFromServer(ws -> ws.close(TEST_STATUS_CODE, TEST_REASON).onComplete(onSuccess(v -> complete())));
  }

  private void testCloseCustomPayloadFromServer(Consumer<ServerWebSocket> closeOp) throws InterruptedException {
    client = vertx.createWebSocketClient();
    server = vertx.createHttpServer(new HttpServerOptions().setPort(DEFAULT_HTTP_PORT))
      .webSocketHandler(socket -> {
        socket.closeHandler(a -> {
          assertEquals((Short)TEST_STATUS_CODE, socket.closeStatusCode());
          assertEquals(TEST_REASON, socket.closeReason());
          complete();
        });
        vertx.setTimer(100, (ar) -> closeOp.accept(socket));
      });
    awaitFuture(server.listen());
    vertx.runOnContext(v -> {
      client.connect(DEFAULT_HTTP_PORT, HttpTestBase.DEFAULT_HTTP_HOST, "/").onComplete(onSuccess(ws -> {
        ws.frameHandler(frame -> {
          assertEquals(TEST_REASON, ((BufferInternal)frame.binaryData()).getByteBuf().readerIndex(2).toString(StandardCharsets.UTF_8));
          assertEquals(TEST_STATUS_CODE, ((BufferInternal)frame.binaryData()).getByteBuf().getShort(0));
          assertEquals(TEST_REASON, frame.closeReason());
          assertEquals(TEST_STATUS_CODE, frame.closeStatusCode());
          complete();
        });
      }));
    });
    await();
  }

  @Test
  public void testCloseCustomPayloadFromClient() throws InterruptedException {
    waitFor(2);
    testCloseCustomPayloadFromClient(ws -> ws.close(TEST_STATUS_CODE, TEST_REASON));
  }

  @Test
  public void testCloseCustomPayloadFromClientWithHandler() throws InterruptedException {
    waitFor(3);
    testCloseCustomPayloadFromClient(ws -> ws.close(TEST_STATUS_CODE, TEST_REASON).onComplete(onSuccess(v -> complete())));
  }

  private void testCloseCustomPayloadFromClient(Consumer<WebSocket> closeOp) throws InterruptedException {
    client = vertx.createWebSocketClient();
    server = vertx.createHttpServer(new HttpServerOptions().setPort(DEFAULT_HTTP_PORT))
      .webSocketHandler(socket -> {
        socket.closeHandler(a -> {
          complete();
        });
        socket.frameHandler(frame -> {
          assertEquals(TEST_REASON, ((BufferInternal)frame.binaryData()).getByteBuf().readerIndex(2).toString(StandardCharsets.UTF_8));
          assertEquals(TEST_STATUS_CODE, ((BufferInternal)frame.binaryData()).getByteBuf().getShort(0));
          assertEquals(TEST_REASON, frame.closeReason());
          assertEquals(TEST_STATUS_CODE, frame.closeStatusCode());
          complete();
        });
      });
    awaitFuture(server.listen());
    client.connect(DEFAULT_HTTP_PORT, HttpTestBase.DEFAULT_HTTP_HOST, "/").onComplete(onSuccess(closeOp));
    await();
  }

  @Test
  public void testServerCloseHandshake() {
    short status = (short)(4000 + TestUtils.randomPositiveInt() % 100);
    waitFor(2);
    server = vertx.createHttpServer();
    server.webSocketHandler(ws -> {
      ws.closeHandler(sc -> {
        assertEquals((Short)(short)status, ws.closeStatusCode());
        complete();
      });
    });
    server.listen(DEFAULT_HTTP_PORT, DEFAULT_HTTP_HOST).onComplete(onSuccess(v1 -> {
      HttpClient client = vertx.createHttpClient();
      handshake(client, req -> {
        req.send().onComplete(onSuccess(resp -> {
          assertEquals(101, resp.statusCode());
          Http1xClientConnection conn = (Http1xClientConnection) req.connection();
          NetSocketInternal soi = conn.toNetSocket();
          soi.channelHandlerContext().pipeline().addBefore("handler", "encoder", new WebSocket13FrameEncoder(true));
          soi.channelHandlerContext().pipeline().addBefore("handler", "decoder", new WebSocket13FrameDecoder(false, false, 1000));
          String reason = randomAlphaString(10);
          soi.writeMessage(new CloseWebSocketFrame(status, reason));
          AtomicBoolean closeFrameReceived = new AtomicBoolean();
          soi.messageHandler(msg -> {
            try {
              if (msg instanceof CloseWebSocketFrame) {
                CloseWebSocketFrame frame = (CloseWebSocketFrame) msg;
                assertEquals(status, frame.statusCode());
                assertEquals(reason, frame.reasonText());
                closeFrameReceived.set(true);
              }
            } finally {
              ReferenceCountUtil.release(msg);
            }
          });
          soi.closeHandler(v2 -> {
            assertTrue(closeFrameReceived.get());
            complete();
          });
        }));
      });
    }));
    await();
  }

  @Test
  public void testClientCloseHandshake() {
    waitFor(2);
    server = vertx.createHttpServer();
    server.requestHandler(req -> {
      handshake(req).onComplete(onSuccess(so -> {
        NetSocketInternal soi = (NetSocketInternal) so;
        soi.channelHandlerContext().pipeline().addBefore("handler", "encoder", new WebSocket13FrameEncoder(false));
        soi.channelHandlerContext().pipeline().addBefore("handler", "decoder", new WebSocket13FrameDecoder(true, false, 1000));
        Deque<Object> received = new ArrayDeque<>();
        soi.messageHandler(msg -> {
          received.add(msg);
          if (msg instanceof CloseWebSocketFrame) {
            so.close();
          }
        });
        int status = 4000 + TestUtils.randomPositiveInt() % 100;
        String reason = randomAlphaString(10);
        soi.writeMessage(new CloseWebSocketFrame(status, reason));
        soi.closeHandler(v -> {
          assertEquals(1, received.size());
          Object msg = received.getFirst();
          assertEquals(msg.getClass(), CloseWebSocketFrame.class);
          CloseWebSocketFrame frame = (CloseWebSocketFrame) msg;
          try {
            assertEquals(status, frame.statusCode());
            assertEquals(reason, frame.reasonText());
          } finally {
            ReferenceCountUtil.release(msg);
          }
          complete();
        });
      }));
    });
    server.listen(DEFAULT_HTTP_PORT, DEFAULT_HTTP_HOST).onComplete(onSuccess(v1 -> {
      client = vertx.createWebSocketClient();
      client.connect(DEFAULT_HTTP_PORT, DEFAULT_HTTP_HOST, "/chat").onComplete(onSuccess(ws -> {
        ws.closeHandler(v -> {
          complete();
        });
      }));
    }));
    await();
  }

  @Test
  public void testClientConnectionCloseTimeout() {
    testClientConnectionCloseTimeout(1);
  }

  @Test
  public void testClientConnectionCloseImmediately() {
    testClientConnectionCloseTimeout(0);
  }

  public void testClientConnectionCloseTimeout(int timeout) {
    waitFor(3);
    List<Object> received = Collections.synchronizedList(new ArrayList<>());
    server = vertx.createHttpServer();
    server.requestHandler(req -> {
      handshake(req).onComplete(onSuccess(so -> {
        NetSocketInternal soi = (NetSocketInternal) so;
        soi.channelHandlerContext().pipeline().addBefore("handler", "encoder", new WebSocket13FrameEncoder(false));
        soi.channelHandlerContext().pipeline().addBefore("handler", "decoder", new WebSocket13FrameDecoder(true, false, 1000));
        soi.messageHandler(msg -> {
          received.add(msg);
          if (msg instanceof CloseWebSocketFrame) {
            CloseWebSocketFrame frame = (CloseWebSocketFrame) msg;
            soi.writeMessage(new CloseWebSocketFrame(frame.statusCode(), frame.reasonText()));
          }
        });
        soi.closeHandler(v -> {
          complete();
        });
      }));
    });
    server.listen(DEFAULT_HTTP_PORT, DEFAULT_HTTP_HOST).onComplete(onSuccess(v1 -> {
      client = vertx.createWebSocketClient(new WebSocketClientOptions().setClosingTimeout(timeout));
      client.connect(DEFAULT_HTTP_PORT, DEFAULT_HTTP_HOST, "/chat").onComplete(onSuccess(ws -> {
        ws.endHandler(v -> {
          complete();
        });
        ws.exceptionHandler(err -> fail());
        ws.closeHandler(v -> {
          assertEquals(1, received.size());
          Object msg = received.get(0);
          try {
            assertEquals(msg.getClass(), CloseWebSocketFrame.class);
          } finally {
            ReferenceCountUtil.release(msg);
          }
          complete();
        });
        // Client sends a close frame but server will not close the TCP connection as expected
        ws.close();
      }));
    }));
    await();
  }

  @Test
  public void testServerCloseTimeout() throws InterruptedException {
    testServerConnectionClose(1);
  }

  @Test
  public void testServerImmediateClose() throws InterruptedException {
    testServerConnectionClose(0);
  }

  public void testServerConnectionClose(int timeout) throws InterruptedException {
    waitFor(3);
    server = vertx.createHttpServer(new HttpServerOptions().setWebSocketClosingTimeout(timeout))
      .webSocketHandler(ws -> {
        long now = System.currentTimeMillis();
        ws.endHandler(v -> fail());
        ws.exceptionHandler(ignore -> complete());
        ws.closeHandler(v -> {
          long elapsed = System.currentTimeMillis() - now;
          assertTrue(timeout <= elapsed && elapsed < 5000);
          complete();
        });
        ws.close();
      });
    awaitFuture(server.listen(DEFAULT_HTTP_PORT, DEFAULT_HTTP_HOST));
    HttpClient client = vertx.createHttpClient();
    handshake(client, req -> {
      req.send().onComplete(onSuccess(resp -> {
        assertEquals(101, resp.statusCode());
        Http1xClientConnection conn = (Http1xClientConnection) req.connection();
        NetSocketInternal soi = conn.toNetSocket();
        soi.channelHandlerContext().pipeline().addBefore("handler", "encoder", new WebSocket13FrameEncoder(true));
        soi.channelHandlerContext().pipeline().addBefore("handler", "decoder", new WebSocket13FrameDecoder(false, false, 1000));
        soi.closeHandler(v -> {
          complete();
        });
      }));
    });
    await();
  }

  @Test
  public void testCloseServer() throws InterruptedException {
    client = vertx.createWebSocketClient();
    server = vertx.createHttpServer(new HttpServerOptions().setPort(DEFAULT_HTTP_PORT))
      .webSocketHandler(socket -> {
        socket.textMessageHandler(msg -> {
          server.close();
        });
      });
    awaitFuture(server.listen());
    client.connect(DEFAULT_HTTP_PORT, HttpTestBase.DEFAULT_HTTP_HOST, "/").onComplete(onSuccess(ws -> {
      ws.writeTextMessage("ping");
      AtomicBoolean closeFrameReceived = new AtomicBoolean();
      ws.frameHandler(frame -> {
        if (frame.isClose()) {
          closeFrameReceived.set(true);
        }
      });
      ws.endHandler(v -> {
        assertTrue(closeFrameReceived.get());
        testComplete();
      });
    }));
    await();
  }

  @Test
  public void testCloseClient() throws InterruptedException {
    client = vertx.createWebSocketClient();
    server = vertx.createHttpServer(new HttpServerOptions().setPort(DEFAULT_HTTP_PORT))
      .webSocketHandler(ws -> {
        AtomicBoolean closeFrameReceived = new AtomicBoolean();
        ws.frameHandler(frame -> {
          if (frame.isClose()) {
            closeFrameReceived.set(true);
          }
        });
        ws.endHandler(v -> {
          assertTrue(closeFrameReceived.get());
          testComplete();
        });
      });
    awaitFuture(server.listen());
    client.connect(DEFAULT_HTTP_PORT, HttpTestBase.DEFAULT_HTTP_HOST, "/").onComplete(onSuccess(ws -> {
      client.close();
    }));
    await();
  }

  @Test
  public void testReportProtocolViolationOnClient() throws InterruptedException {
    server = vertx.createHttpServer(new HttpServerOptions().setPort(DEFAULT_HTTP_PORT)).requestHandler(req -> {
      getUpgradedNetSocket(req, "/some/path").onComplete(onSuccess(sock -> {
        // Let's write an invalid frame
        Buffer buff = Buffer.buffer();
        buff.appendByte((byte)(0x8)).appendByte((byte)0); // Violates protocol with V13 (final control frame)
        sock.write(buff);
      }));
    });
    awaitFuture(server.listen());
    WebSocketConnectOptions options = new WebSocketConnectOptions()
      .setPort(DEFAULT_HTTP_PORT)
      .setHost(DEFAULT_HTTP_HOST)
      .setURI("/some/path")
      .setVersion(WebsocketVersion.V13);
    client = vertx.createWebSocketClient();
    vertx.runOnContext(v1 -> {
      client.connect(options).onComplete(onSuccess(ws -> {
        AtomicReference<Throwable> failure = new AtomicReference<>();
        ws.closeHandler(v2 -> {
          assertNotNull(failure.get());
          testComplete();
        });
        ws.exceptionHandler(failure::set);
      }));
    });
    await();
  }

  @Test
  public void testReportProtocolViolationOnServer() throws InterruptedException {
    server = vertx.createHttpServer(new HttpServerOptions().setPort(DEFAULT_HTTP_PORT)).webSocketHandler(ws -> {
      AtomicReference<Throwable> failure = new AtomicReference<>();
      ws.closeHandler(v -> {
        assertNotNull(failure.get());
        testComplete();
      });
      ws.exceptionHandler(failure::set);
    });
    awaitFuture(server.listen());
    HttpClient client = vertx.createHttpClient();
    handshake(client, req -> {
      req.connect().onComplete(onSuccess(resp -> {
        assertEquals(101, resp.statusCode());
        NetSocket sock = resp.netSocket();
        // Let's write an invalid frame
        Buffer buff = Buffer.buffer();
        buff.appendByte((byte)(0x8)).appendByte((byte)0); // Violates protocol with V13 (final control frame)
        sock.write(buff);
      }));
    });
    await();
  }

  @Test
  public void testServerWebSocketShouldBeClosedWhenTheClosedHandlerIsCalled() throws InterruptedException {
    server = vertx.createHttpServer(new HttpServerOptions().setPort(DEFAULT_HTTP_PORT)).webSocketHandler(ws -> {
      CheckingSender sender = new CheckingSender(vertx.getOrCreateContext(), ws);
      sender.send();
      ws.closeHandler(v -> {
        Throwable failure = sender.close();
        if (failure != null) {
          fail(failure);
        } else {
          testComplete();
        }
      });
    });
    awaitFuture(server.listen());
    client = vertx.createWebSocketClient();
    vertx.runOnContext(v -> {
      client.connect(DEFAULT_HTTP_PORT, HttpTestBase.DEFAULT_HTTP_HOST, "/someuri").onComplete(onSuccess(ws -> {
        vertx.setTimer(1000, id -> {
          ws.close();
        });
      }));
    });
    await();
  }

  @Test
  public void testClientWebSocketShouldBeClosedWhenTheClosedHandlerIsCalled() throws InterruptedException {
    server = vertx.createHttpServer(new HttpServerOptions().setPort(DEFAULT_HTTP_PORT)).webSocketHandler(ws -> {
      vertx.setTimer(1000, id -> {
        ws.close();
      });
    });
    awaitFuture(server.listen());
    client = vertx.createWebSocketClient();
    client.connect(DEFAULT_HTTP_PORT, HttpTestBase.DEFAULT_HTTP_HOST, "/someuri").onComplete(onSuccess(ws -> {
      CheckingSender sender = new CheckingSender(vertx.getOrCreateContext(), ws);
      sender.send();
      ws.closeHandler(v -> {
        Throwable failure = sender.close();
        if (failure != null) {
          fail(failure);
        } else {
          testComplete();
        }
      });
    }));
    await();
  }

  @Test
  public void testDontReceiveMessagerAfterCloseHandlerCalled() throws InterruptedException {
    server = vertx.createHttpServer(new HttpServerOptions().setPort(DEFAULT_HTTP_PORT)).webSocketHandler(ws -> {
      boolean[] closed = new boolean[1];
      ws.handler(msg -> {
        // We will still receive messages after the close frame is sent
        if (closed[0]) {
          fail("Should not receive a message after close handler callback");
        }
      });
      ws.closeHandler(v -> {
        closed[0] = true;
        // Let some time to let message arrive in the handler
        vertx.setTimer(10, id -> {
          testComplete();
        });
      });
      vertx.setTimer(500, id -> {
        // Fill the buffer, so the close frame will be delayed
        while (!ws.writeQueueFull()) {
          ws.write(TestUtils.randomBuffer(1000));
        }
        // Send the close frame, the TCP connection will be closed after that frame is sent
        ws.close();
      });
    });
    awaitFuture(server.listen());
    // Create a new client that will use the same event-loop than the server
    // so the ws.writeQueueFull() will return true since the client won't be able to read the socket
    // when the server is busy writing the WebSocket
    client = vertx.createWebSocketClient();
    client.connect(DEFAULT_HTTP_PORT, HttpTestBase.DEFAULT_HTTP_HOST, "/someuri").onComplete(onSuccess(ws -> {
      CheckingSender sender = new CheckingSender(vertx.getOrCreateContext(), ws);
      ws.closeHandler(v -> sender.close());
      sender.send();
    }));
    await();
  }

  @Test
  public void testNoRequestHandler() throws Exception {
    CountDownLatch latch = new CountDownLatch(1);
    vertx.createHttpServer()
      .webSocketHandler(ws -> fail())
      .listen(DEFAULT_HTTP_PORT, DEFAULT_HTTP_HOST).onComplete(onSuccess(v -> latch.countDown()));
    awaitLatch(latch);
    HttpClient client = vertx.createHttpClient();
    client.request(new RequestOptions()
      .setHost(DEFAULT_HTTP_HOST)
      .setPort(DEFAULT_HTTP_PORT)).onComplete(onSuccess(req -> {
        req.send().onComplete(onSuccess(resp -> {
          resp.endHandler(v -> {
            assertEquals(400, resp.statusCode());
            testComplete();
          });
        }));
    }));
    await();
  }

  @Test
  public void testPausedDuringClose() throws InterruptedException {
    server = vertx.createHttpServer(new HttpServerOptions().setPort(DEFAULT_HTTP_PORT))
      .webSocketHandler(ws -> {
        AtomicBoolean paused = new AtomicBoolean(true);
        ws.pause();
        ws.closeHandler(v1 -> {
          paused.set(false);
          vertx.runOnContext(v2 -> {
            ws.resume();
          });
        });
        ws.endHandler(v -> {
          assertFalse(paused.get());
          testComplete();
        });
      });
    awaitFuture(server.listen());
    client = vertx.createWebSocketClient();
    client.connect(DEFAULT_HTTP_PORT, DEFAULT_HTTP_HOST, "/someuri").onComplete(onSuccess(ws -> {
      ws.close();
    }));
    await();
  }

  @Test
  public void testPausedBeforeClosed() throws InterruptedException {
    waitFor(2);
    Buffer expected = TestUtils.randomBuffer(128);
    server = vertx.createHttpServer(new HttpServerOptions().setPort(DEFAULT_HTTP_PORT))
      .webSocketHandler(ws -> {
        AtomicBoolean paused = new AtomicBoolean(true);
        ws.pause();
        ws.closeHandler(v1 -> {
          paused.set(false);
          vertx.runOnContext(v2 -> {
            ws.resume();
          });
        });
        ws.handler(buffer -> {
          assertFalse(paused.get());
          assertEquals(expected, buffer);
          complete();
        });
        ws.endHandler(v -> {
          assertFalse(paused.get());
          complete();
        });
      });
    awaitFuture(server.listen());
    client = vertx.createWebSocketClient();
    client.connect(DEFAULT_HTTP_PORT, DEFAULT_HTTP_HOST, "/someuri").onComplete(onSuccess(ws -> {
      ws.write(expected);
      ws.close();
    }));
    await();
  }

  @Test
  public void testContext() throws Exception {
    int num = 10;
    waitFor(num);
    Context serverCtx = vertx.getOrCreateContext();
    server = vertx.createHttpServer()
      .webSocketHandler(ws -> {
        Context current = Vertx.currentContext();
        assertSameEventLoop(serverCtx, current);
        ws.handler(buff -> {
          assertEquals(current, Vertx.currentContext());
        });
        ws.frameHandler(frame -> {
          assertEquals(current, Vertx.currentContext());
        });
        ws.closeHandler(v -> {
          assertEquals(current, Vertx.currentContext());
        });
        ws.endHandler(v -> {
          assertEquals(current, Vertx.currentContext());
          complete();
        });
      });
    CountDownLatch latch = new CountDownLatch(1);
    serverCtx.runOnContext(v -> {
      server.listen(DEFAULT_HTTP_PORT, DEFAULT_HTTP_HOST).onComplete(onSuccess(s -> latch.countDown()));
    });
    awaitLatch(latch);
    client = vertx.createWebSocketClient();
    for (int i = 0;i < num;i++) {
      Context clientCtx = vertx.getOrCreateContext();
      clientCtx.runOnContext(v -> {
        client.connect(DEFAULT_HTTP_PORT, DEFAULT_HTTP_HOST, "/someuri").onComplete(onSuccess(ws -> {
          assertEquals(clientCtx, Vertx.currentContext());
          ws.write(Buffer.buffer("data"));
          ws.pongHandler(pong -> {
            assertEquals(clientCtx, Vertx.currentContext());
            ws.close();
          });
          ws.writePing(Buffer.buffer("ping"));
        }));
      });
    }
    await();
  }

  private void fillQueue(WebSocketBase ws, Handler<Void> onFull) {
    if (!ws.writeQueueFull()) {
      ws.writeFrame(WebSocketFrame.textFrame(randomAlphaString(512), true));
      vertx.runOnContext(v -> {
        fillQueue(ws, onFull);
      });
    } else {
      onFull.handle(null);
    }
  }

  @Test
  public void testDrainServerWebSocket() throws InterruptedException {
    Promise<Void> resume = Promise.promise();
    server = vertx.createHttpServer()
      .webSocketHandler(ws -> {
        fillQueue(ws, v1 -> {
          resume.complete();
          ws.drainHandler(v2 -> {
            testComplete();
          });
        });
      });
    awaitFuture(server.listen(DEFAULT_HTTP_PORT));
    client = vertx.createWebSocketClient();
    client.connect(DEFAULT_HTTP_PORT, DEFAULT_HTTP_HOST, "/someuri").onComplete(onSuccess(ws -> {
      ws.pause();
      resume.future().onComplete(onSuccess(v2 -> {
        ws.resume();
      }));
    }));
    await();
  }

  @Test
  public void testDrainClientWebSocket() throws InterruptedException {
    testDrainClientWebSocket(vertx.getOrCreateContext());
  }

  @Test
  public void testDrainClientWorkerWebSocket() throws InterruptedException {
    testDrainClientWebSocket(((VertxInternal)vertx).createWorkerContext());
  }

  private void testDrainClientWebSocket(Context ctx) throws InterruptedException {
    Promise<Void> resume = Promise.promise();
    server = vertx.createHttpServer()
      .webSocketHandler(ws -> {
        ws.pause();
        resume.future().onComplete(onSuccess(v2 -> {
          ws.resume();
        }));
      });
    awaitFuture(server.listen(DEFAULT_HTTP_PORT));
<<<<<<< HEAD
    client = vertx.createHttpClient();
    ctx.runOnContext(v1 -> {
      client.webSocket(DEFAULT_HTTP_PORT, DEFAULT_HTTP_HOST, "/someuri").onComplete(onSuccess(ws -> {
        while (!ws.writeQueueFull()) {
          ws.writeFrame(WebSocketFrame.textFrame(randomAlphaString(512), true));
        }
        ws.drainHandler(v2 -> {
          testComplete();
        });
        resume.complete();
      }));
    });
=======
    client = vertx.createWebSocketClient();
    client.connect(DEFAULT_HTTP_PORT, DEFAULT_HTTP_HOST, "/someuri").onComplete(onSuccess(ws -> {
      while (!ws.writeQueueFull()) {
        ws.writeFrame(WebSocketFrame.textFrame(randomAlphaString(512), true));
      }
      ws.drainHandler(v -> {
        testComplete();
      });
      resume.complete();
    }));
>>>>>>> 63356e47
    await();
  }

  @Test
  public void testWriteHandlerSuccess() throws InterruptedException {
    waitFor(2);
    server = vertx.createHttpServer()
      .webSocketHandler(ws -> {
        ws.handler(buff -> {
          complete();
        });
      });
    awaitFuture(server.listen(DEFAULT_HTTP_PORT));
    client = vertx.createWebSocketClient();
    client.connect(DEFAULT_HTTP_PORT, DEFAULT_HTTP_HOST, "/someuri").onComplete(onSuccess(ws -> {
      ws.write(Buffer.buffer("foo")).onComplete(onSuccess(v -> {
        complete();
      }));
    }));
    await();
  }

  @Test
  public void testWriteHandlerFailure() throws InterruptedException {
    server = vertx.createHttpServer()
      .webSocketHandler(ServerWebSocket::pause);
    awaitFuture(server.listen(DEFAULT_HTTP_PORT));
    Buffer buffer = TestUtils.randomBuffer(1024);
    client = vertx.createWebSocketClient();
    client.connect(DEFAULT_HTTP_PORT, DEFAULT_HTTP_HOST, "/someuri").onComplete(onSuccess(ws -> {
      while (!ws.writeQueueFull()) {
        ws.write(buffer);
      }
      ws.write(buffer).onComplete(onFailure(err -> {
        testComplete();
      }));
      ((WebSocketInternal)ws).channelHandlerContext().close();
    }));
    await();
  }

  @Test
  public void testCloseClientImmediately() throws InterruptedException {
    WebSocketClient client = vertx.createWebSocketClient();
    server = vertx.createHttpServer()
      .webSocketHandler(ws -> {
      });
    awaitFuture(server.listen(DEFAULT_HTTP_PORT));
    AtomicBoolean resolved = new AtomicBoolean();
    client.connect(DEFAULT_HTTP_PORT, DEFAULT_HTTP_HOST, "/someuri").onComplete(ar -> {
      if (resolved.compareAndSet(false, true)) {
        if (ar.succeeded()) {
          fail();
        } else {
          testComplete();
        }
      } else {
        // Bug - should be fixed but ok for now
      }
    });
    client.close();
    await();
  }

  @Test
  public void testHAProxy() throws Exception {
    waitFor(2);

    SocketAddress remote = SocketAddress.inetSocketAddress(56324, "192.168.0.1");
    SocketAddress local = SocketAddress.inetSocketAddress(443, "192.168.0.11");
    Buffer header = HAProxy.createVersion1TCP4ProtocolHeader(remote, local);
    HAProxy proxy = new HAProxy(DEFAULT_HTTP_HOST, DEFAULT_HTTP_PORT, header);
    proxy.start(vertx);

    server = vertx.createHttpServer(new HttpServerOptions().setUseProxyProtocol(true))
      .webSocketHandler(ws -> {
        assertEquals(remote,ws.remoteAddress());
        assertEquals(local, ws.localAddress());
        ws.handler(buff -> {
          complete();
        });
      });
    awaitFuture(server.listen(DEFAULT_HTTP_PORT, DEFAULT_HTTP_HOST));
    client = vertx.createWebSocketClient();
    client.connect(proxy.getPort(), proxy.getHost(), "/someuri").onComplete(onSuccess(ws -> {
      ws.write(Buffer.buffer("foo")).onComplete(onSuccess(v -> {
        complete();
      }));
    }));
    try {
      await();
    }finally {
      proxy.stop();
    }
  }

  @Test
  public void testWebSocketDisablesALPN() throws InterruptedException {
/*
    client = vertx.createHttpClient(new HttpClientOptions()
      .setProtocolVersion(HttpVersion.HTTP_2)
      .setUseAlpn(true)
      .setSsl(true)
      .setTrustAll(true));
    server = vertx.createHttpServer(new HttpServerOptions()
      .setSsl(true)
      .setUseAlpn(true)
      .setSni(true)
      .setKeyCertOptions(Cert.SERVER_PEM.get()))
      .requestHandler(req -> req.response().end())
      .webSocketHandler(ws -> {
        ws.handler(msg -> {
          assertEquals("hello", msg.toString());
          ws.close();
        });
      });
    awaitFuture(server.listen(DEFAULT_HTTPS_PORT, DEFAULT_HTTP_HOST));
    client.request(HttpMethod.GET, DEFAULT_HTTPS_PORT, DEFAULT_HTTPS_HOST, DEFAULT_TEST_URI).onComplete(onSuccess(req -> {
      req.send().onComplete(onSuccess(resp -> {
        assertEquals(HttpVersion.HTTP_2, resp.version());
        client.webSocket(DEFAULT_HTTPS_PORT, DEFAULT_HTTPS_HOST, "/").onComplete(
          onSuccess(ws -> {
            assertTrue(ws.isSsl());
            ws.write(Buffer.buffer("hello"));
            ws.closeHandler(v -> {
              testComplete();
            });
          }));
      }));
    }));
    await();
*/
  }

  @Test
  public void testSetOriginHeaderV13() throws InterruptedException {
    testOriginHeader(WebsocketVersion.V13, true, "http://www.example.com", HttpHeaders.ORIGIN, "http://www.example.com");
  }

  @Test
  public void testEnableOriginHeaderV13() throws InterruptedException {
    testOriginHeader(WebsocketVersion.V13, true, null, HttpHeaders.ORIGIN, "http://localhost:8080");
  }

  @Test
  public void testDisableOriginHeaderV13() throws InterruptedException {
    testOriginHeader(WebsocketVersion.V13, false, null, HttpHeaders.ORIGIN, null);
  }

  @Test
  public void testSetOriginHeaderV08() throws InterruptedException {
    testOriginHeader(WebsocketVersion.V08, true, "http://www.example.com", HttpHeaderNames.SEC_WEBSOCKET_ORIGIN, "http://www.example.com");
  }

  @Test
  public void testEnableOriginHeaderV08() throws InterruptedException {
    testOriginHeader(WebsocketVersion.V08, true, null, HttpHeaderNames.SEC_WEBSOCKET_ORIGIN, "http://localhost:8080");
  }

  @Test
  public void testDisableOriginHeaderV08() throws InterruptedException {
    testOriginHeader(WebsocketVersion.V08, false, null, HttpHeaderNames.SEC_WEBSOCKET_ORIGIN, null);
  }

  @Test
  public void testSetOriginHeaderV07() throws InterruptedException {
    testOriginHeader(WebsocketVersion.V07, true, "http://www.example.com", HttpHeaderNames.SEC_WEBSOCKET_ORIGIN, "http://www.example.com");
  }

  @Test
  public void testEnableOriginHeaderV07() throws InterruptedException {
    testOriginHeader(WebsocketVersion.V07, true, null, HttpHeaderNames.SEC_WEBSOCKET_ORIGIN, "http://localhost:8080");
  }

  @Test
  public void testDisableOriginHeaderV07() throws InterruptedException {
    testOriginHeader(WebsocketVersion.V07, false, null, HttpHeaderNames.SEC_WEBSOCKET_ORIGIN, null);
  }

  private void testOriginHeader(WebsocketVersion version, boolean allow, String origin, CharSequence header, String expected) throws InterruptedException {
    server = vertx.createHttpServer(new HttpServerOptions().setPort(DEFAULT_HTTP_PORT).setHost(HttpTestBase.DEFAULT_HTTP_HOST));
    server.webSocketHandler(ws -> {
      if (expected != null) {
        assertEquals(expected, ws.headers().get(header));
      } else {
        assertNull(ws.headers().get(header));
      }
    });
    awaitFuture(server.listen());
    client = vertx.createWebSocketClient();
    WebSocketConnectOptions options = new WebSocketConnectOptions()
      .setVersion(version)
      .setAllowOriginHeader(allow)
      .setPort(DEFAULT_HTTP_PORT)
      .setHost(DEFAULT_HTTP_HOST)
      .setURI("/");
    if (origin != null) {
      options.addHeader(header, origin);
    }
    client.connect(options).onComplete(onSuccess(ws -> {
      testComplete();
    }));
    await();
  }

  @Test
  public void testWriteHandlerIdNullByDefault() throws Exception {
    String path = "/some/path";
    Buffer hello = Buffer.buffer("hello");
    Buffer bye = Buffer.buffer("bye");

    server = vertx.createHttpServer(new HttpServerOptions().setPort(DEFAULT_HTTP_PORT)).webSocketHandler(ws -> {
      assertNull(ws.textHandlerID());
      assertNull(ws.binaryHandlerID());
      ws.binaryMessageHandler(data -> {
        assertEquals(hello, data);
        ws.writeBinaryMessage(bye).eventually(ws::close);
      });
    });

    waitFor(2);

    awaitFuture(server.listen());

    WebSocketConnectOptions options = new WebSocketConnectOptions()
      .setPort(DEFAULT_HTTP_PORT)
      .setHost(DEFAULT_HTTP_HOST)
      .setURI(path);
    client = vertx.createWebSocketClient();
    client.connect(options).onComplete(onSuccess(ws -> {
      assertNull(ws.textHandlerID());
      assertNull(ws.binaryHandlerID());
      ws
        .closeHandler(v -> complete())
        .binaryMessageHandler(data -> {
          assertEquals(bye, data);
          complete();
        })
        .write(hello);
    }));

    await();
  }

  @Test
  public void testFanoutWithBinary() throws Exception {
    testFanout(Buffer.buffer("hello"), Buffer.buffer("bye"), WebSocketBase::binaryHandlerID, WebSocketBase::binaryMessageHandler, WebSocket::writeBinaryMessage);
  }

  @Test
  public void testFanoutWithText() throws Exception {
    testFanout("hello", "bye", WebSocketBase::textHandlerID, WebSocketBase::textMessageHandler, WebSocket::writeTextMessage);
  }

  private <T> void testFanout(T hello, T bye, Function<WebSocketBase, String> handlerIDGetter, BiConsumer<WebSocketBase, Handler<T>> messageHandlerSetter, BiFunction<WebSocket, T, Future<Void>> messageWriter) throws Exception {
    String path = "/some/path";
    int numConnections = 10;

    Set<String> connections = ConcurrentHashMap.newKeySet();
    HttpServerOptions httpServerOptions = new HttpServerOptions()
      .setPort(DEFAULT_HTTP_PORT)
      .setRegisterWebSocketWriteHandlers(true);
    server = vertx.createHttpServer(httpServerOptions).webSocketHandler(ws -> {
      String handlerID = handlerIDGetter.apply(ws);
      assertNotNull(handlerID);
      messageHandlerSetter.accept(ws, data -> {
        assertEquals(hello, data);
        connections.add(handlerID);
        if (connections.size() == numConnections) {
          for (String actorID : connections) {
            vertx.eventBus().send(actorID, bye);
          }
        }
      });
    });

    waitFor(numConnections);

    awaitFuture(server.listen());

    client = vertx.createWebSocketClient();
    for (int i = 0; i < numConnections; i++) {
      WebSocketConnectOptions options = new WebSocketConnectOptions()
        .setPort(DEFAULT_HTTP_PORT)
        .setHost(DEFAULT_HTTP_HOST)
        .setURI(path);
      client.connect(options).onComplete(onSuccess(ws -> {
        messageHandlerSetter.accept(ws, data -> {
          assertEquals(bye, data);
          complete();
        });
        messageWriter.apply(ws, hello);
      }));
    }

    await();
  }

  @Test
  public void testConnect() throws Exception {
    waitFor(2);
    server = vertx.createHttpServer(new HttpServerOptions()
      .setPort(DEFAULT_HTTP_PORT)
      .setHost(HttpTestBase.DEFAULT_HTTP_HOST))
      .webSocketHandler(ws -> {
        ws.write(Buffer.buffer("Ping"));
        ws.handler(buff -> {
          ws.close();
        });
      });
    awaitFuture(server.listen());
    client = vertx.createWebSocketClient();
    ClientWebSocket ws = client.webSocket();
    WebSocketConnectOptions options = new WebSocketConnectOptions()
      .setPort(DEFAULT_HTTP_PORT)
      .setHost(DEFAULT_HTTP_HOST);
    ws.handler(buff -> {
        ws.write(buff);
        ws.connect(options)
          .onComplete(onFailure(err -> {
          complete();
        }));
      })
      .closeHandler(v -> complete()).connect(options
      ).onComplete(onSuccess(v -> {

      }));
    await();
  }
}<|MERGE_RESOLUTION|>--- conflicted
+++ resolved
@@ -28,17 +28,13 @@
 import io.vertx.core.Promise;
 import io.vertx.core.Vertx;
 import io.vertx.core.VertxOptions;
+import io.vertx.core.impl.VertxInternal;
 import io.vertx.core.buffer.Buffer;
 import io.vertx.core.buffer.impl.BufferInternal;
 import io.vertx.core.http.impl.Http1xClientConnection;
 import io.vertx.core.http.impl.Http1xServerConnection;
 import io.vertx.core.http.impl.WebSocketInternal;
 import io.vertx.core.http.impl.ws.WebSocketFrameImpl;
-<<<<<<< HEAD
-import io.vertx.core.impl.ConcurrentHashSet;
-import io.vertx.core.impl.VertxInternal;
-=======
->>>>>>> 63356e47
 import io.vertx.core.net.NetServer;
 import io.vertx.core.net.NetSocket;
 import io.vertx.core.net.SocketAddress;
@@ -3396,20 +3392,6 @@
         }));
       });
     awaitFuture(server.listen(DEFAULT_HTTP_PORT));
-<<<<<<< HEAD
-    client = vertx.createHttpClient();
-    ctx.runOnContext(v1 -> {
-      client.webSocket(DEFAULT_HTTP_PORT, DEFAULT_HTTP_HOST, "/someuri").onComplete(onSuccess(ws -> {
-        while (!ws.writeQueueFull()) {
-          ws.writeFrame(WebSocketFrame.textFrame(randomAlphaString(512), true));
-        }
-        ws.drainHandler(v2 -> {
-          testComplete();
-        });
-        resume.complete();
-      }));
-    });
-=======
     client = vertx.createWebSocketClient();
     client.connect(DEFAULT_HTTP_PORT, DEFAULT_HTTP_HOST, "/someuri").onComplete(onSuccess(ws -> {
       while (!ws.writeQueueFull()) {
@@ -3420,7 +3402,6 @@
       });
       resume.complete();
     }));
->>>>>>> 63356e47
     await();
   }
 
