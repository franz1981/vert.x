package io.vertx.test.core;

import java.net.UnknownHostException;
import java.util.Base64;

import io.vertx.core.Handler;
import io.vertx.core.MultiMap;
import io.vertx.core.Vertx;
import io.vertx.core.http.HttpClient;
import io.vertx.core.http.HttpClientRequest;
import io.vertx.core.http.HttpMethod;
import io.vertx.core.http.HttpServer;
import io.vertx.core.http.HttpServerOptions;
import io.vertx.core.logging.Logger;
import io.vertx.core.logging.LoggerFactory;
import io.vertx.core.net.NetClient;
import io.vertx.core.net.NetClientOptions;
import io.vertx.core.net.NetSocket;
import io.vertx.core.streams.Pump;

/**
 * Http Connect Proxy
 *
 * <p>
 * A simple Http CONNECT proxy for testing https proxy functionality. HTTP server running on localhost allowing CONNECT
 * requests only. This is basically a socket forwarding protocol allowing to use the proxy server to connect to the
 * internet.
 *
 * <p>
 * Usually the server will be started in @Before and stopped in @After for a unit test using HttpClient with the
 * setProxyXXX methods.
 *
 * @author <a href="http://oss.lehmann.cx/">Alexander Lehmann</a>
 */
public class ConnectHttpProxy extends TestProxyBase {

  private static final int PORT = 13128;

  private static final Logger log = LoggerFactory.getLogger(ConnectHttpProxy.class);

  private HttpServer server;

  private int error = 0;

  private MultiMap lastRequestHeaders = null;

  /**
   * @return the lastRequestHeaders
   */
  @Override
  public MultiMap getLastRequestHeaders() {
    return lastRequestHeaders;
  }

  public ConnectHttpProxy(String username) {
    super(username);
  }

  /**
   * Start the server.
   * 
   * @param vertx
   *          Vertx instance to use for creating the server and client
   * @param finishedHandler
   *          will be called when the server has started
   */
  @Override
  public void start(Vertx vertx, Handler<Void> finishedHandler) {
    HttpServerOptions options = new HttpServerOptions();
    options.setHost("localhost").setPort(PORT);
    server = vertx.createHttpServer(options);
    server.requestHandler(request -> {
      HttpMethod method = request.method();
      String uri = request.uri();
      if (username != null) {
        String auth = request.getHeader("Proxy-Authorization");
        String expected = "Basic " + Base64.getEncoder().encodeToString((username + ":" + username).getBytes());
        if (auth == null || !auth.equals(expected)) {
          request.response().setStatusCode(407).end("proxy authentication failed");
          return;
        }
      }
      if (error != 0) {
        request.response().setStatusCode(error).end("proxy request failed");
      } else if (method == HttpMethod.CONNECT) {
        if (!uri.contains(":")) {
          request.response().setStatusCode(403).end("invalid request");
        } else {
          lastUri = uri;
          if (forceUri != null) {
            uri = forceUri;
          }
          String[] split = uri.split(":");
          String host = split[0];
          int port;
          try {
            port = Integer.parseInt(split[1]);
          } catch (NumberFormatException ex) {
            port = 443;
          }
          // deny ports not considered safe to connect
          // this will deny access to e.g. smtp port 25 to avoid spammers
          if (port == 8080 || port < 1024 && port != 443) {
            request.response().setStatusCode(403).end("access to port denied");
            return;
          }
          NetSocket serverSocket = request.netSocket();
          NetClientOptions netOptions = new NetClientOptions();
          NetClient netClient = vertx.createNetClient(netOptions);
          netClient.connect(port, host, result -> {
            if (result.succeeded()) {
              NetSocket clientSocket = result.result();
              serverSocket.write("HTTP/1.0 200 Connection established\n\n");
              serverSocket.closeHandler(v -> clientSocket.close());
              clientSocket.closeHandler(v -> serverSocket.close());
              Pump.pump(serverSocket, clientSocket).start();
              Pump.pump(clientSocket, serverSocket).start();
            } else {
              request.response().setStatusCode(403).end("request failed");
            }
          });
        }
<<<<<<< HEAD
        lastRequestHeaders = MultiMap.caseInsensitiveMultiMap().addAll(request.headers());
        String[] split = uri.split(":");
        String host = split[0];
        int port;
        try {
          port = Integer.parseInt(split[1]);
        } catch (NumberFormatException ex) {
          port = 443;
=======
      } else if (method == HttpMethod.GET) {
        lastUri = request.uri();
        HttpClient client = vertx.createHttpClient();
        HttpClientRequest clientRequest = client.getAbs(request.uri(), resp -> {
          for (String name : resp.headers().names()) {
            request.response().putHeader(name, resp.headers().getAll(name));
          }
          resp.bodyHandler(body -> {
            request.response().end(body);
          });
        });
        for (String name : request.headers().names()) {
          if (!name.equals("Proxy-Authorization")) {
            clientRequest.putHeader(name, request.headers().getAll(name));
          }
>>>>>>> 76df207d
        }
        clientRequest.exceptionHandler(e -> {
          log.debug("exception", e);
          int status;
          if (e instanceof UnknownHostException) {
            status = 504;
          } else {
            status = 400;
          }
          request.response().setStatusCode(status).end(e.toString()+" on client request");
        });
        clientRequest.end();
      } else {
        request.response().setStatusCode(405).end("method not supported");
      }
    });
    server.listen(server -> {
      finishedHandler.handle(null);
    });
  }

  /**
   * Stop the server.
   * <p>
   * Doesn't wait for the close operation to finish
   */
  @Override
  public void stop() {
    if (server != null) {
      server.close();
      server = null;
    }
  }

  @Override
  public int getPort() {
    return PORT;
  }

  public ConnectHttpProxy setError(int error) {
    this.error = error;
    return this;
  }
}<|MERGE_RESOLUTION|>--- conflicted
+++ resolved
@@ -87,6 +87,7 @@
           request.response().setStatusCode(403).end("invalid request");
         } else {
           lastUri = uri;
+          lastRequestHeaders = MultiMap.caseInsensitiveMultiMap().addAll(request.headers());
           if (forceUri != null) {
             uri = forceUri;
           }
@@ -120,16 +121,6 @@
             }
           });
         }
-<<<<<<< HEAD
-        lastRequestHeaders = MultiMap.caseInsensitiveMultiMap().addAll(request.headers());
-        String[] split = uri.split(":");
-        String host = split[0];
-        int port;
-        try {
-          port = Integer.parseInt(split[1]);
-        } catch (NumberFormatException ex) {
-          port = 443;
-=======
       } else if (method == HttpMethod.GET) {
         lastUri = request.uri();
         HttpClient client = vertx.createHttpClient();
@@ -145,7 +136,6 @@
           if (!name.equals("Proxy-Authorization")) {
             clientRequest.putHeader(name, request.headers().getAll(name));
           }
->>>>>>> 76df207d
         }
         clientRequest.exceptionHandler(e -> {
           log.debug("exception", e);
