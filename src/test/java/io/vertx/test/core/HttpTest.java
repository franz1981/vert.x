/*
 * Copyright (c) 2011-2013 The original author or authors
 * ------------------------------------------------------
 * All rights reserved. This program and the accompanying materials
 * are made available under the terms of the Eclipse Public License v1.0
 * and Apache License v2.0 which accompanies this distribution.
 *
 *     The Eclipse Public License is available at
 *     http://www.eclipse.org/legal/epl-v10.html
 *
 *     The Apache License v2.0 is available at
 *     http://www.opensource.org/licenses/apache2.0.php
 *
 * You may elect to redistribute this code under either of these licenses.
 */

package io.vertx.test.core;

import io.netty.handler.codec.http.DefaultHttpHeaders;
import io.netty.handler.codec.http.HttpResponseStatus;
import io.vertx.core.*;
import io.vertx.core.buffer.Buffer;
import io.vertx.core.eventbus.Message;
import io.vertx.core.eventbus.MessageConsumer;
import io.vertx.core.http.*;
import io.vertx.core.http.impl.HeadersAdaptor;
import io.vertx.core.impl.*;
import io.vertx.core.json.JsonArray;
import io.vertx.core.json.JsonObject;
import io.vertx.core.net.*;
import io.vertx.core.net.impl.SocketDefaults;
import io.vertx.core.streams.Pump;
import org.junit.Assume;
import org.junit.Rule;
import org.junit.Test;
import org.junit.rules.TemporaryFolder;

import java.io.*;
import java.net.URLEncoder;
import java.nio.file.Files;
import java.nio.file.NoSuchFileException;
import java.nio.file.Path;
import java.util.*;
import java.util.concurrent.ConcurrentHashMap;
import java.util.concurrent.CountDownLatch;
import java.util.concurrent.TimeUnit;
import java.util.concurrent.TimeoutException;
import java.util.concurrent.atomic.AtomicBoolean;
import java.util.concurrent.atomic.AtomicInteger;
import java.util.concurrent.atomic.AtomicReference;
import java.util.function.Consumer;

import static io.vertx.test.core.TestUtils.*;

/**
 *
 * @author <a href="http://tfox.org">Tim Fox</a>
 * @author <a href="mailto:nscavell@redhat.com">Nick Scavelli</a>
 */
public class HttpTest extends HttpTestBase {

  @Rule
  public TemporaryFolder testFolder = new TemporaryFolder();

  private File testDir;

  @Override
  public void setUp() throws Exception {
    super.setUp();
    testDir = testFolder.newFolder();
    server = vertx.createHttpServer(new HttpServerOptions().setPort(DEFAULT_HTTP_PORT).setHost(DEFAULT_HTTP_HOST)
                                        .setHandle100ContinueAutomatically(true));
    client = vertx.createHttpClient(new HttpClientOptions());
  }

  @Test
  public void testClientOptions() {
    HttpClientOptions options = new HttpClientOptions();

    assertEquals(NetworkOptions.DEFAULT_SEND_BUFFER_SIZE, options.getSendBufferSize());
    int rand = TestUtils.randomPositiveInt();
    assertEquals(options, options.setSendBufferSize(rand));
    assertEquals(rand, options.getSendBufferSize());
    assertIllegalArgumentException(() -> options.setSendBufferSize(0));
    assertIllegalArgumentException(() -> options.setSendBufferSize(-123));

    assertEquals(NetworkOptions.DEFAULT_RECEIVE_BUFFER_SIZE, options.getReceiveBufferSize());
    rand = TestUtils.randomPositiveInt();
    assertEquals(options, options.setReceiveBufferSize(rand));
    assertEquals(rand, options.getReceiveBufferSize());
    assertIllegalArgumentException(() -> options.setReceiveBufferSize(0));
    assertIllegalArgumentException(() -> options.setReceiveBufferSize(-123));

    assertTrue(options.isReuseAddress());
    assertEquals(options, options.setReuseAddress(false));
    assertFalse(options.isReuseAddress());

    assertEquals(NetworkOptions.DEFAULT_TRAFFIC_CLASS, options.getTrafficClass());
    rand = 23;
    assertEquals(options, options.setTrafficClass(rand));
    assertEquals(rand, options.getTrafficClass());
    assertIllegalArgumentException(() -> options.setTrafficClass(-1));
    assertIllegalArgumentException(() -> options.setTrafficClass(256));

    assertTrue(options.isTcpNoDelay());
    assertEquals(options, options.setTcpNoDelay(false));
    assertFalse(options.isTcpNoDelay());

    boolean tcpKeepAlive = SocketDefaults.instance.isTcpKeepAlive();
    assertEquals(tcpKeepAlive, options.isTcpKeepAlive());
    assertEquals(options, options.setTcpKeepAlive(!tcpKeepAlive));
    assertEquals(!tcpKeepAlive, options.isTcpKeepAlive());

    int soLinger = SocketDefaults.instance.getSoLinger();
    assertEquals(soLinger, options.getSoLinger());
    rand = TestUtils.randomPositiveInt();
    assertEquals(options, options.setSoLinger(rand));
    assertEquals(rand, options.getSoLinger());
    assertIllegalArgumentException(() -> options.setSoLinger(-1));

    assertFalse(options.isUsePooledBuffers());
    assertEquals(options, options.setUsePooledBuffers(true));
    assertTrue(options.isUsePooledBuffers());

    assertEquals(0, options.getIdleTimeout());
    assertEquals(options, options.setIdleTimeout(10));
    assertEquals(10, options.getIdleTimeout());
    assertIllegalArgumentException(() -> options.setIdleTimeout(-1));

    assertFalse(options.isSsl());
    assertEquals(options, options.setSsl(true));
    assertTrue(options.isSsl());

    assertNull(options.getKeyCertOptions());
    JksOptions keyStoreOptions = new JksOptions().setPath(TestUtils.randomAlphaString(100)).setPassword(TestUtils.randomAlphaString(100));
    assertEquals(options, options.setKeyStoreOptions(keyStoreOptions));
    assertEquals(keyStoreOptions, options.getKeyCertOptions());

    assertNull(options.getTrustOptions());
    JksOptions trustStoreOptions = new JksOptions().setPath(TestUtils.randomAlphaString(100)).setPassword(TestUtils.randomAlphaString(100));
    assertEquals(options, options.setTrustStoreOptions(trustStoreOptions));
    assertEquals(trustStoreOptions, options.getTrustOptions());

    assertFalse(options.isTrustAll());
    assertEquals(options, options.setTrustAll(true));
    assertTrue(options.isTrustAll());

    assertTrue(options.isVerifyHost());
    assertEquals(options, options.setVerifyHost(false));
    assertFalse(options.isVerifyHost());

    assertEquals(5, options.getMaxPoolSize());
    rand = TestUtils.randomPositiveInt();
    assertEquals(options, options.setMaxPoolSize(rand));
    assertEquals(rand, options.getMaxPoolSize());
    assertIllegalArgumentException(() -> options.setMaxPoolSize(0));
    assertIllegalArgumentException(() -> options.setMaxPoolSize(-1));

    assertTrue(options.isKeepAlive());
    assertEquals(options, options.setKeepAlive(false));
    assertFalse(options.isKeepAlive());

    assertFalse(options.isPipelining());
    assertEquals(options, options.setPipelining(true));
    assertTrue(options.isPipelining());

    assertEquals(60000, options.getConnectTimeout());
    rand = TestUtils.randomPositiveInt();
    assertEquals(options, options.setConnectTimeout(rand));
    assertEquals(rand, options.getConnectTimeout());
    assertIllegalArgumentException(() -> options.setConnectTimeout(-2));

    assertFalse(options.isTryUseCompression());
    assertEquals(options, options.setTryUseCompression(true));
    assertEquals(true, options.isTryUseCompression());

    assertTrue(options.getEnabledCipherSuites().isEmpty());
    assertEquals(options, options.addEnabledCipherSuite("foo"));
    assertEquals(options, options.addEnabledCipherSuite("bar"));
    assertNotNull(options.getEnabledCipherSuites());
    assertTrue(options.getEnabledCipherSuites().contains("foo"));
    assertTrue(options.getEnabledCipherSuites().contains("bar"));

    assertEquals(HttpVersion.HTTP_1_1, options.getProtocolVersion());
    assertEquals(options, options.setProtocolVersion(HttpVersion.HTTP_1_0));
    assertEquals(HttpVersion.HTTP_1_0, options.getProtocolVersion());
    assertIllegalArgumentException(() -> options.setProtocolVersion(null));

    testComplete();
  }


  @Test
  public void testServerOptions() {
    HttpServerOptions options = new HttpServerOptions();

    assertEquals(NetworkOptions.DEFAULT_SEND_BUFFER_SIZE, options.getSendBufferSize());
    int rand = TestUtils.randomPositiveInt();
    assertEquals(options, options.setSendBufferSize(rand));
    assertEquals(rand, options.getSendBufferSize());
    assertIllegalArgumentException(() -> options.setSendBufferSize(0));
    assertIllegalArgumentException(() -> options.setSendBufferSize(-123));

    assertEquals(NetworkOptions.DEFAULT_RECEIVE_BUFFER_SIZE, options.getReceiveBufferSize());
    rand = TestUtils.randomPositiveInt();
    assertEquals(options, options.setReceiveBufferSize(rand));
    assertEquals(rand, options.getReceiveBufferSize());
    assertIllegalArgumentException(() -> options.setReceiveBufferSize(0));
    assertIllegalArgumentException(() -> options.setReceiveBufferSize(-123));

    assertTrue(options.isReuseAddress());
    assertEquals(options, options.setReuseAddress(false));
    assertFalse(options.isReuseAddress());

    assertEquals(NetworkOptions.DEFAULT_TRAFFIC_CLASS, options.getTrafficClass());
    rand = 23;
    assertEquals(options, options.setTrafficClass(rand));
    assertEquals(rand, options.getTrafficClass());
    assertIllegalArgumentException(() -> options.setTrafficClass(-1));
    assertIllegalArgumentException(() -> options.setTrafficClass(256));

    assertTrue(options.isTcpNoDelay());
    assertEquals(options, options.setTcpNoDelay(false));
    assertFalse(options.isTcpNoDelay());

    boolean tcpKeepAlive = SocketDefaults.instance.isTcpKeepAlive();
    assertEquals(tcpKeepAlive, options.isTcpKeepAlive());
    assertEquals(options, options.setTcpKeepAlive(!tcpKeepAlive));
    assertEquals(!tcpKeepAlive, options.isTcpKeepAlive());

    int soLinger = SocketDefaults.instance.getSoLinger();
    assertEquals(soLinger, options.getSoLinger());
    rand = TestUtils.randomPositiveInt();
    assertEquals(options, options.setSoLinger(rand));
    assertEquals(rand, options.getSoLinger());
    assertIllegalArgumentException(() -> options.setSoLinger(-1));

    assertFalse(options.isUsePooledBuffers());
    assertEquals(options, options.setUsePooledBuffers(true));
    assertTrue(options.isUsePooledBuffers());

    assertEquals(0, options.getIdleTimeout());
    assertEquals(options, options.setIdleTimeout(10));
    assertEquals(10, options.getIdleTimeout());
    assertIllegalArgumentException(() -> options.setIdleTimeout(-1));

    assertFalse(options.isSsl());
    assertEquals(options, options.setSsl(true));
    assertTrue(options.isSsl());

    assertNull(options.getKeyCertOptions());
    JksOptions keyStoreOptions = new JksOptions().setPath(TestUtils.randomAlphaString(100)).setPassword(TestUtils.randomAlphaString(100));
    assertEquals(options, options.setKeyStoreOptions(keyStoreOptions));
    assertEquals(keyStoreOptions, options.getKeyCertOptions());

    assertNull(options.getTrustOptions());
    JksOptions trustStoreOptions = new JksOptions().setPath(TestUtils.randomAlphaString(100)).setPassword(TestUtils.randomAlphaString(100));
    assertEquals(options, options.setTrustStoreOptions(trustStoreOptions));
    assertEquals(trustStoreOptions, options.getTrustOptions());

    assertEquals(1024, options.getAcceptBacklog());
    rand = TestUtils.randomPositiveInt();
    assertEquals(options, options.setAcceptBacklog(rand));
    assertEquals(rand, options.getAcceptBacklog());

    assertFalse(options.isCompressionSupported());
    assertEquals(options, options.setCompressionSupported(true));
    assertTrue(options.isCompressionSupported());

    assertEquals(65536, options.getMaxWebsocketFrameSize());
    rand = TestUtils.randomPositiveInt();
    assertEquals(options, options.setMaxWebsocketFrameSize(rand));
    assertEquals(rand, options.getMaxWebsocketFrameSize());

    assertEquals(80, options.getPort());
    assertEquals(options, options.setPort(1234));
    assertEquals(1234, options.getPort());
    assertIllegalArgumentException(() -> options.setPort(-1));
    assertIllegalArgumentException(() -> options.setPort(65536));

    assertEquals("0.0.0.0", options.getHost());
    String randString = TestUtils.randomUnicodeString(100);
    assertEquals(options, options.setHost(randString));
    assertEquals(randString, options.getHost());

    assertNull(options.getWebsocketSubProtocols());
    assertEquals(options, options.setWebsocketSubProtocols("foo"));
    assertEquals("foo", options.getWebsocketSubProtocols());

    HttpServerOptions optionsCopy = new HttpServerOptions(options);
    assertEquals(options, optionsCopy.setWebsocketSubProtocols(new String(options.getWebsocketSubProtocols())));

    assertTrue(options.getEnabledCipherSuites().isEmpty());
    assertEquals(options, options.addEnabledCipherSuite("foo"));
    assertEquals(options, options.addEnabledCipherSuite("bar"));
    assertNotNull(options.getEnabledCipherSuites());
    assertTrue(options.getEnabledCipherSuites().contains("foo"));
    assertTrue(options.getEnabledCipherSuites().contains("bar"));

    assertFalse(options.isHandle100ContinueAutomatically());
    assertEquals(options, options.setHandle100ContinueAutomatically(true));
    assertTrue(options.isHandle100ContinueAutomatically());

    testComplete();
  }

  @Test
  public void testCopyClientOptions() {
    HttpClientOptions options = new HttpClientOptions();
    int sendBufferSize = TestUtils.randomPositiveInt();
    int receiverBufferSize = TestUtils.randomPortInt();
    Random rand = new Random();
    boolean reuseAddress = rand.nextBoolean();
    int trafficClass = TestUtils.randomByte() + 128;
    boolean tcpNoDelay = rand.nextBoolean();
    boolean tcpKeepAlive = rand.nextBoolean();
    int soLinger = TestUtils.randomPositiveInt();
    boolean usePooledBuffers = rand.nextBoolean();
    int idleTimeout = TestUtils.randomPositiveInt();
    boolean ssl = rand.nextBoolean();
    JksOptions keyStoreOptions = new JksOptions();
    String ksPassword = TestUtils.randomAlphaString(100);
    keyStoreOptions.setPassword(ksPassword);
    JksOptions trustStoreOptions = new JksOptions();
    String tsPassword = TestUtils.randomAlphaString(100);
    trustStoreOptions.setPassword(tsPassword);
    String enabledCipher = TestUtils.randomAlphaString(100);
    int connectTimeout = TestUtils.randomPositiveInt();
    boolean trustAll = rand.nextBoolean();
    String crlPath = TestUtils.randomUnicodeString(100);
    Buffer crlValue = TestUtils.randomBuffer(100);

    boolean verifyHost = rand.nextBoolean();
    int maxPoolSize = TestUtils.randomPositiveInt();
    boolean keepAlive = rand.nextBoolean();
    boolean pipelining = rand.nextBoolean();
    boolean tryUseCompression = rand.nextBoolean();
    HttpVersion protocolVersion = HttpVersion.HTTP_1_0;

    options.setSendBufferSize(sendBufferSize);
    options.setReceiveBufferSize(receiverBufferSize);
    options.setReuseAddress(reuseAddress);
    options.setTrafficClass(trafficClass);
    options.setSsl(ssl);
    options.setTcpNoDelay(tcpNoDelay);
    options.setTcpKeepAlive(tcpKeepAlive);
    options.setSoLinger(soLinger);
    options.setUsePooledBuffers(usePooledBuffers);
    options.setIdleTimeout(idleTimeout);
    options.setKeyStoreOptions(keyStoreOptions);
    options.setTrustStoreOptions(trustStoreOptions);
    options.addEnabledCipherSuite(enabledCipher);
    options.setConnectTimeout(connectTimeout);
    options.setTrustAll(trustAll);
    options.addCrlPath(crlPath);
    options.addCrlValue(crlValue);
    options.setVerifyHost(verifyHost);
    options.setMaxPoolSize(maxPoolSize);
    options.setKeepAlive(keepAlive);
    options.setPipelining(pipelining);
    options.setTryUseCompression(tryUseCompression);
    options.setProtocolVersion(protocolVersion);
    HttpClientOptions copy = new HttpClientOptions(options);
    assertEquals(sendBufferSize, copy.getSendBufferSize());
    assertEquals(receiverBufferSize, copy.getReceiveBufferSize());
    assertEquals(reuseAddress, copy.isReuseAddress());
    assertEquals(trafficClass, copy.getTrafficClass());
    assertEquals(tcpNoDelay, copy.isTcpNoDelay());
    assertEquals(tcpKeepAlive, copy.isTcpKeepAlive());
    assertEquals(soLinger, copy.getSoLinger());
    assertEquals(usePooledBuffers, copy.isUsePooledBuffers());
    assertEquals(idleTimeout, copy.getIdleTimeout());
    assertEquals(ssl, copy.isSsl());
    assertNotSame(keyStoreOptions, copy.getKeyCertOptions());
    assertEquals(ksPassword, ((JksOptions) copy.getKeyCertOptions()).getPassword());
    assertNotSame(trustStoreOptions, copy.getTrustOptions());
    assertEquals(tsPassword, ((JksOptions)copy.getTrustOptions()).getPassword());
    assertEquals(1, copy.getEnabledCipherSuites().size());
    assertTrue(copy.getEnabledCipherSuites().contains(enabledCipher));
    assertEquals(connectTimeout, copy.getConnectTimeout());
    assertEquals(trustAll, copy.isTrustAll());
    assertEquals(1, copy.getCrlPaths().size());
    assertEquals(crlPath, copy.getCrlPaths().get(0));
    assertEquals(1, copy.getCrlValues().size());
    assertEquals(crlValue, copy.getCrlValues().get(0));
    assertEquals(verifyHost, copy.isVerifyHost());
    assertEquals(maxPoolSize, copy.getMaxPoolSize());
    assertEquals(keepAlive, copy.isKeepAlive());
    assertEquals(pipelining, copy.isPipelining());
    assertEquals(tryUseCompression, copy.isTryUseCompression());
    assertEquals(protocolVersion, copy.getProtocolVersion());
  }

  @Test
  public void testDefaultClientOptionsJson() {
    HttpClientOptions def = new HttpClientOptions();
    HttpClientOptions json = new HttpClientOptions(new JsonObject());
    assertEquals(def.getMaxPoolSize(), json.getMaxPoolSize());
    assertEquals(def.isKeepAlive(), json.isKeepAlive());
    assertEquals(def.isPipelining(), json.isPipelining());
    assertEquals(def.isVerifyHost(), json.isVerifyHost());
    assertEquals(def.isTryUseCompression(), json.isTryUseCompression());
    assertEquals(def.isTrustAll(), json.isTrustAll());
    assertEquals(def.getCrlPaths(), json.getCrlPaths());
    assertEquals(def.getCrlValues(), json.getCrlValues());
    assertEquals(def.getConnectTimeout(), json.getConnectTimeout());
    assertEquals(def.isTcpNoDelay(), json.isTcpNoDelay());
    assertEquals(def.isTcpKeepAlive(), json.isTcpKeepAlive());
    assertEquals(def.getSoLinger(), json.getSoLinger());
    assertEquals(def.isUsePooledBuffers(), json.isUsePooledBuffers());
    assertEquals(def.isSsl(), json.isSsl());
    assertEquals(def.getProtocolVersion(), json.getProtocolVersion());
  }

  @Test
  public void testClientOptionsJson() {
    int sendBufferSize = TestUtils.randomPositiveInt();
    int receiverBufferSize = TestUtils.randomPortInt();
    Random rand = new Random();
    boolean reuseAddress = rand.nextBoolean();
    int trafficClass = TestUtils.randomByte() + 128;
    boolean tcpNoDelay = rand.nextBoolean();
    boolean tcpKeepAlive = rand.nextBoolean();
    int soLinger = TestUtils.randomPositiveInt();
    boolean usePooledBuffers = rand.nextBoolean();
    int idleTimeout = TestUtils.randomPositiveInt();
    boolean ssl = rand.nextBoolean();
    JksOptions keyStoreOptions = new JksOptions();
    String ksPassword = TestUtils.randomAlphaString(100);
    keyStoreOptions.setPassword(ksPassword);
    String ksPath = TestUtils.randomAlphaString(100);
    keyStoreOptions.setPath(ksPath);
    JksOptions trustStoreOptions = new JksOptions();
    String tsPassword = TestUtils.randomAlphaString(100);
    trustStoreOptions.setPassword(tsPassword);
    String tsPath = TestUtils.randomAlphaString(100);
    trustStoreOptions.setPath(tsPath);
    String enabledCipher = TestUtils.randomAlphaString(100);
    int connectTimeout = TestUtils.randomPositiveInt();
    boolean trustAll = rand.nextBoolean();
    String crlPath = TestUtils.randomUnicodeString(100);
    boolean verifyHost = rand.nextBoolean();
    int maxPoolSize = TestUtils.randomPositiveInt();
    boolean keepAlive = rand.nextBoolean();
    boolean pipelining = rand.nextBoolean();
    boolean tryUseCompression = rand.nextBoolean();
    HttpVersion protocolVersion = HttpVersion.HTTP_1_1;

    JsonObject json = new JsonObject();
    json.put("sendBufferSize", sendBufferSize)
      .put("receiveBufferSize", receiverBufferSize)
      .put("reuseAddress", reuseAddress)
      .put("trafficClass", trafficClass)
      .put("tcpNoDelay", tcpNoDelay)
      .put("tcpKeepAlive", tcpKeepAlive)
      .put("soLinger", soLinger)
      .put("usePooledBuffers", usePooledBuffers)
      .put("idleTimeout", idleTimeout)
      .put("ssl", ssl)
      .put("enabledCipherSuites", new JsonArray().add(enabledCipher))
      .put("connectTimeout", connectTimeout)
      .put("trustAll", trustAll)
      .put("crlPaths", new JsonArray().add(crlPath))
      .put("keyStoreOptions", new JsonObject().put("password", ksPassword).put("path", ksPath))
      .put("trustStoreOptions", new JsonObject().put("password", tsPassword).put("path", tsPath))
      .put("verifyHost", verifyHost)
      .put("maxPoolSize", maxPoolSize)
      .put("keepAlive", keepAlive)
      .put("pipelining", pipelining)
      .put("tryUseCompression", tryUseCompression)
      .put("protocolVersion", protocolVersion.name());

    HttpClientOptions options = new HttpClientOptions(json);
    assertEquals(sendBufferSize, options.getSendBufferSize());
    assertEquals(receiverBufferSize, options.getReceiveBufferSize());
    assertEquals(reuseAddress, options.isReuseAddress());
    assertEquals(trafficClass, options.getTrafficClass());
    assertEquals(tcpKeepAlive, options.isTcpKeepAlive());
    assertEquals(tcpNoDelay, options.isTcpNoDelay());
    assertEquals(soLinger, options.getSoLinger());
    assertEquals(usePooledBuffers, options.isUsePooledBuffers());
    assertEquals(idleTimeout, options.getIdleTimeout());
    assertEquals(ssl, options.isSsl());
    assertNotSame(keyStoreOptions, options.getKeyCertOptions());
    assertEquals(ksPassword, ((JksOptions) options.getKeyCertOptions()).getPassword());
    assertEquals(ksPath, ((JksOptions) options.getKeyCertOptions()).getPath());
    assertNotSame(trustStoreOptions, options.getTrustOptions());
    assertEquals(tsPassword, ((JksOptions) options.getTrustOptions()).getPassword());
    assertEquals(tsPath, ((JksOptions) options.getTrustOptions()).getPath());
    assertEquals(1, options.getEnabledCipherSuites().size());
    assertTrue(options.getEnabledCipherSuites().contains(enabledCipher));
    assertEquals(connectTimeout, options.getConnectTimeout());
    assertEquals(trustAll, options.isTrustAll());
    assertEquals(1, options.getCrlPaths().size());
    assertEquals(crlPath, options.getCrlPaths().get(0));
    assertEquals(verifyHost, options.isVerifyHost());
    assertEquals(maxPoolSize, options.getMaxPoolSize());
    assertEquals(keepAlive, options.isKeepAlive());
    assertEquals(pipelining, options.isPipelining());
    assertEquals(tryUseCompression, options.isTryUseCompression());
    assertEquals(protocolVersion, options.getProtocolVersion());

    // Test other keystore/truststore types
    json.remove("keyStoreOptions");
    json.remove("trustStoreOptions");
    json.put("pfxKeyCertOptions", new JsonObject().put("password", ksPassword))
      .put("pfxTrustOptions", new JsonObject().put("password", tsPassword));
    options = new HttpClientOptions(json);
    assertTrue(options.getTrustOptions() instanceof PfxOptions);
    assertTrue(options.getKeyCertOptions() instanceof PfxOptions);

    json.remove("pfxKeyCertOptions");
    json.remove("pfxTrustOptions");
    json.put("pemKeyCertOptions", new JsonObject())
      .put("pemTrustOptions", new JsonObject());
    options = new HttpClientOptions(json);
    assertTrue(options.getTrustOptions() instanceof PemTrustOptions);
    assertTrue(options.getKeyCertOptions() instanceof PemKeyCertOptions);

    // Test invalid protocolVersion
    json.put("protocolVersion", "invalidProtocolVersion");
    assertIllegalArgumentException(() -> new HttpClientOptions(json));
  }

  @Test
  public void testCopyServerOptions() {
    HttpServerOptions options = new HttpServerOptions();
    int sendBufferSize = TestUtils.randomPositiveInt();
    int receiverBufferSize = TestUtils.randomPortInt();
    Random rand = new Random();
    boolean reuseAddress = rand.nextBoolean();
    int trafficClass = TestUtils.randomByte() + 128;
    boolean tcpNoDelay = rand.nextBoolean();
    boolean tcpKeepAlive = rand.nextBoolean();
    int soLinger = TestUtils.randomPositiveInt();
    boolean usePooledBuffers = rand.nextBoolean();
    int idleTimeout = TestUtils.randomPositiveInt();
    boolean ssl = rand.nextBoolean();
    JksOptions keyStoreOptions = new JksOptions();
    String ksPassword = TestUtils.randomAlphaString(100);
    keyStoreOptions.setPassword(ksPassword);
    JksOptions trustStoreOptions = new JksOptions();
    String tsPassword = TestUtils.randomAlphaString(100);
    trustStoreOptions.setPassword(tsPassword);
    String enabledCipher = TestUtils.randomAlphaString(100);
    String crlPath = TestUtils.randomUnicodeString(100);
    Buffer crlValue = TestUtils.randomBuffer(100);
    int port = 1234;
    String host = TestUtils.randomAlphaString(100);
    int acceptBacklog = TestUtils.randomPortInt();
    boolean compressionSupported = rand.nextBoolean();
    int maxWebsocketFrameSize = TestUtils.randomPositiveInt();
    String wsSubProtocol = TestUtils.randomAlphaString(10);
    boolean is100ContinueHandledAutomatically = rand.nextBoolean();
    options.setSendBufferSize(sendBufferSize);
    options.setReceiveBufferSize(receiverBufferSize);
    options.setReuseAddress(reuseAddress);
    options.setTrafficClass(trafficClass);
    options.setTcpNoDelay(tcpNoDelay);
    options.setTcpKeepAlive(tcpKeepAlive);
    options.setSoLinger(soLinger);
    options.setUsePooledBuffers(usePooledBuffers);
    options.setIdleTimeout(idleTimeout);
    options.setSsl(ssl);
    options.setKeyStoreOptions(keyStoreOptions);
    options.setTrustStoreOptions(trustStoreOptions);
    options.addEnabledCipherSuite(enabledCipher);
    options.addCrlPath(crlPath);
    options.addCrlValue(crlValue);
    options.setPort(port);
    options.setHost(host);
    options.setAcceptBacklog(acceptBacklog);
    options.setCompressionSupported(compressionSupported);
    options.setMaxWebsocketFrameSize(maxWebsocketFrameSize);
    options.setWebsocketSubProtocols(wsSubProtocol);
    options.setHandle100ContinueAutomatically(is100ContinueHandledAutomatically);
    HttpServerOptions copy = new HttpServerOptions(options);
    assertEquals(sendBufferSize, copy.getSendBufferSize());
    assertEquals(receiverBufferSize, copy.getReceiveBufferSize());
    assertEquals(reuseAddress, copy.isReuseAddress());
    assertEquals(trafficClass, copy.getTrafficClass());
    assertEquals(tcpNoDelay, copy.isTcpNoDelay());
    assertEquals(tcpKeepAlive, copy.isTcpKeepAlive());
    assertEquals(soLinger, copy.getSoLinger());
    assertEquals(usePooledBuffers, copy.isUsePooledBuffers());
    assertEquals(idleTimeout, copy.getIdleTimeout());
    assertEquals(ssl, copy.isSsl());
    assertNotSame(keyStoreOptions, copy.getKeyCertOptions());
    assertEquals(ksPassword, ((JksOptions) copy.getKeyCertOptions()).getPassword());
    assertNotSame(trustStoreOptions, copy.getTrustOptions());
    assertEquals(tsPassword, ((JksOptions)copy.getTrustOptions()).getPassword());
    assertEquals(1, copy.getEnabledCipherSuites().size());
    assertTrue(copy.getEnabledCipherSuites().contains(enabledCipher));
    assertEquals(1, copy.getCrlPaths().size());
    assertEquals(crlPath, copy.getCrlPaths().get(0));
    assertEquals(1, copy.getCrlValues().size());
    assertEquals(crlValue, copy.getCrlValues().get(0));
    assertEquals(port, copy.getPort());
    assertEquals(host, copy.getHost());
    assertEquals(acceptBacklog, copy.getAcceptBacklog());
    assertEquals(compressionSupported, copy.isCompressionSupported());
    assertEquals(maxWebsocketFrameSize, copy.getMaxWebsocketFrameSize());
    assertEquals(wsSubProtocol, copy.getWebsocketSubProtocols());
    assertEquals(is100ContinueHandledAutomatically, copy.isHandle100ContinueAutomatically());
  }

  @Test
  public void testDefaultServerOptionsJson() {
    HttpServerOptions def = new HttpServerOptions();
    HttpServerOptions json = new HttpServerOptions(new JsonObject());
    assertEquals(def.getMaxWebsocketFrameSize(), json.getMaxWebsocketFrameSize());
    assertEquals(def.getWebsocketSubProtocols(), json.getWebsocketSubProtocols());
    assertEquals(def.isCompressionSupported(), json.isCompressionSupported());
    assertEquals(def.isClientAuthRequired(), json.isClientAuthRequired());
    assertEquals(def.getCrlPaths(), json.getCrlPaths());
    assertEquals(def.getCrlValues(), json.getCrlValues());
    assertEquals(def.getAcceptBacklog(), json.getAcceptBacklog());
    assertEquals(def.getPort(), json.getPort());
    assertEquals(def.getHost(), json.getHost());
    assertEquals(def.isTcpNoDelay(), json.isTcpNoDelay());
    assertEquals(def.isTcpKeepAlive(), json.isTcpKeepAlive());
    assertEquals(def.getSoLinger(), json.getSoLinger());
    assertEquals(def.isUsePooledBuffers(), json.isUsePooledBuffers());
    assertEquals(def.isSsl(), json.isSsl());
    assertEquals(def.isHandle100ContinueAutomatically(), json.isHandle100ContinueAutomatically());
  }

  @Test
  public void testServerOptionsJson() {
    int sendBufferSize = TestUtils.randomPositiveInt();
    int receiverBufferSize = TestUtils.randomPortInt();
    Random rand = new Random();
    boolean reuseAddress = rand.nextBoolean();
    int trafficClass = TestUtils.randomByte() + 128;
    boolean tcpNoDelay = rand.nextBoolean();
    boolean tcpKeepAlive = rand.nextBoolean();
    int soLinger = TestUtils.randomPositiveInt();
    boolean usePooledBuffers = rand.nextBoolean();
    int idleTimeout = TestUtils.randomPositiveInt();
    boolean ssl = rand.nextBoolean();
    JksOptions keyStoreOptions = new JksOptions();
    String ksPassword = TestUtils.randomAlphaString(100);
    keyStoreOptions.setPassword(ksPassword);
    String ksPath = TestUtils.randomAlphaString(100);
    keyStoreOptions.setPath(ksPath);
    JksOptions trustStoreOptions = new JksOptions();
    String tsPassword = TestUtils.randomAlphaString(100);
    trustStoreOptions.setPassword(tsPassword);
    String tsPath = TestUtils.randomAlphaString(100);
    trustStoreOptions.setPath(tsPath);
    String enabledCipher = TestUtils.randomAlphaString(100);
    String crlPath = TestUtils.randomUnicodeString(100);
    int port = 1234;
    String host = TestUtils.randomAlphaString(100);
    int acceptBacklog = TestUtils.randomPortInt();
    boolean compressionSupported = rand.nextBoolean();
    int maxWebsocketFrameSize = TestUtils.randomPositiveInt();
    String wsSubProtocol = TestUtils.randomAlphaString(10);
    boolean is100ContinueHandledAutomatically = rand.nextBoolean();

    JsonObject json = new JsonObject();
    json.put("sendBufferSize", sendBufferSize)
      .put("receiveBufferSize", receiverBufferSize)
      .put("reuseAddress", reuseAddress)
      .put("trafficClass", trafficClass)
      .put("tcpNoDelay", tcpNoDelay)
      .put("tcpKeepAlive", tcpKeepAlive)
      .put("soLinger", soLinger)
      .put("usePooledBuffers", usePooledBuffers)
      .put("idleTimeout", idleTimeout)
      .put("ssl", ssl)
      .put("enabledCipherSuites", new JsonArray().add(enabledCipher))
      .put("crlPaths", new JsonArray().add(crlPath))
      .put("keyStoreOptions", new JsonObject().put("password", ksPassword).put("path", ksPath))
      .put("trustStoreOptions", new JsonObject().put("password", tsPassword).put("path", tsPath))
      .put("port", port)
      .put("host", host)
      .put("acceptBacklog", acceptBacklog)
      .put("compressionSupported", compressionSupported)
      .put("maxWebsocketFrameSize", maxWebsocketFrameSize)
      .put("websocketSubProtocols", wsSubProtocol)
      .put("handle100ContinueAutomatically", is100ContinueHandledAutomatically);

    HttpServerOptions options = new HttpServerOptions(json);
    assertEquals(sendBufferSize, options.getSendBufferSize());
    assertEquals(receiverBufferSize, options.getReceiveBufferSize());
    assertEquals(reuseAddress, options.isReuseAddress());
    assertEquals(trafficClass, options.getTrafficClass());
    assertEquals(tcpKeepAlive, options.isTcpKeepAlive());
    assertEquals(tcpNoDelay, options.isTcpNoDelay());
    assertEquals(soLinger, options.getSoLinger());
    assertEquals(usePooledBuffers, options.isUsePooledBuffers());
    assertEquals(idleTimeout, options.getIdleTimeout());
    assertEquals(ssl, options.isSsl());
    assertNotSame(keyStoreOptions, options.getKeyCertOptions());
    assertEquals(ksPassword, ((JksOptions) options.getKeyCertOptions()).getPassword());
    assertEquals(ksPath, ((JksOptions) options.getKeyCertOptions()).getPath());
    assertNotSame(trustStoreOptions, options.getTrustOptions());
    assertEquals(tsPassword, ((JksOptions) options.getTrustOptions()).getPassword());
    assertEquals(tsPath, ((JksOptions) options.getTrustOptions()).getPath());
    assertEquals(1, options.getEnabledCipherSuites().size());
    assertTrue(options.getEnabledCipherSuites().contains(enabledCipher));
    assertEquals(1, options.getCrlPaths().size());
    assertEquals(crlPath, options.getCrlPaths().get(0));
    assertEquals(port, options.getPort());
    assertEquals(host, options.getHost());
    assertEquals(acceptBacklog, options.getAcceptBacklog());
    assertEquals(compressionSupported, options.isCompressionSupported());
    assertEquals(maxWebsocketFrameSize, options.getMaxWebsocketFrameSize());
    assertEquals(wsSubProtocol, options.getWebsocketSubProtocols());
    assertEquals(is100ContinueHandledAutomatically, options.isHandle100ContinueAutomatically());

    // Test other keystore/truststore types
    json.remove("keyStoreOptions");
    json.remove("trustStoreOptions");
    json.put("pfxKeyCertOptions", new JsonObject().put("password", ksPassword))
      .put("pfxTrustOptions", new JsonObject().put("password", tsPassword));
    options = new HttpServerOptions(json);
    assertTrue(options.getTrustOptions() instanceof PfxOptions);
    assertTrue(options.getKeyCertOptions() instanceof PfxOptions);

    json.remove("pfxKeyCertOptions");
    json.remove("pfxTrustOptions");
    json.put("pemKeyCertOptions", new JsonObject())
      .put("pemTrustOptions", new JsonObject());
    options = new HttpServerOptions(json);
    assertTrue(options.getTrustOptions() instanceof PemTrustOptions);
    assertTrue(options.getKeyCertOptions() instanceof PemKeyCertOptions);
  }

  @Test
  public void testServerChaining() {
    server.requestHandler(req -> {
      assertTrue(req.response().setChunked(true) == req.response());
      assertTrue(req.response().write("foo", "UTF-8") == req.response());
      assertTrue(req.response().write("foo") == req.response());
      testComplete();
    });

    server.listen(onSuccess(server -> {
      client.request(HttpMethod.PUT, DEFAULT_HTTP_PORT, DEFAULT_HTTP_HOST, DEFAULT_TEST_URI, noOpHandler()).end();
    }));

    await();
  }

  @Test
  public void testServerChainingSendFile() throws Exception {
    File file = setupFile("test-server-chaining.dat", "blah");
    server.requestHandler(req -> {
      assertTrue(req.response().sendFile(file.getAbsolutePath()) == req.response());
      assertTrue(req.response().ended());
      file.delete();
      testComplete();
    });

    server.listen(onSuccess(server -> {
      client.request(HttpMethod.PUT, DEFAULT_HTTP_PORT, DEFAULT_HTTP_HOST, DEFAULT_TEST_URI, noOpHandler()).end();
    }));

    await();
  }

  @Test
  public void testClientRequestArguments() throws Exception {
    HttpClientRequest req = client.request(HttpMethod.PUT, DEFAULT_HTTP_PORT, DEFAULT_HTTP_HOST, DEFAULT_TEST_URI, noOpHandler());
    assertNullPointerException(() -> req.putHeader((String) null, "someValue"));
    assertNullPointerException(() -> req.putHeader((CharSequence) null, "someValue"));
    assertNullPointerException(() -> req.putHeader("someKey", (Iterable<String>) null));
    assertNullPointerException(() -> req.write((Buffer) null));
    assertNullPointerException(() -> req.write((String) null));
    assertNullPointerException(() -> req.write(null, "UTF-8"));
    assertNullPointerException(() -> req.write("someString", null));
    assertNullPointerException(() -> req.end((Buffer) null));
    assertNullPointerException(() -> req.end((String) null));
    assertNullPointerException(() -> req.end(null, "UTF-8"));
    assertNullPointerException(() -> req.end("someString", null));
    assertIllegalArgumentException(() -> req.setTimeout(0));
  }

  @Test
  public void testClientChaining() {
    server.requestHandler(noOpHandler());

    server.listen(onSuccess(server -> {
      HttpClientRequest req = client.request(HttpMethod.PUT, DEFAULT_HTTP_PORT, DEFAULT_HTTP_HOST, DEFAULT_TEST_URI, noOpHandler());
      assertTrue(req.setChunked(true) == req);
      assertTrue(req.sendHead() == req);
      assertTrue(req.write("foo", "UTF-8") == req);
      assertTrue(req.write("foo") == req);
      assertTrue(req.write(Buffer.buffer("foo")) == req);
      testComplete();
    }));

    await();
  }

  @Test
  public void testLowerCaseHeaders() {
    server.requestHandler(req -> {
      assertEquals("foo", req.headers().get("Foo"));
      assertEquals("foo", req.headers().get("foo"));
      assertEquals("foo", req.headers().get("fOO"));
      assertTrue(req.headers().contains("Foo"));
      assertTrue(req.headers().contains("foo"));
      assertTrue(req.headers().contains("fOO"));

      req.response().putHeader("Quux", "quux");

      assertEquals("quux", req.response().headers().get("Quux"));
      assertEquals("quux", req.response().headers().get("quux"));
      assertEquals("quux", req.response().headers().get("qUUX"));
      assertTrue(req.response().headers().contains("Quux"));
      assertTrue(req.response().headers().contains("quux"));
      assertTrue(req.response().headers().contains("qUUX"));

      req.response().end();
    });

    server.listen(onSuccess(server -> {
      HttpClientRequest req = client.request(HttpMethod.GET, DEFAULT_HTTP_PORT, DEFAULT_HTTP_HOST, DEFAULT_TEST_URI, resp -> {
        assertEquals("quux", resp.headers().get("Quux"));
        assertEquals("quux", resp.headers().get("quux"));
        assertEquals("quux", resp.headers().get("qUUX"));
        assertTrue(resp.headers().contains("Quux"));
        assertTrue(resp.headers().contains("quux"));
        assertTrue(resp.headers().contains("qUUX"));
        testComplete();
      });

      req.putHeader("Foo", "foo");
      assertEquals("foo", req.headers().get("Foo"));
      assertEquals("foo", req.headers().get("foo"));
      assertEquals("foo", req.headers().get("fOO"));
      assertTrue(req.headers().contains("Foo"));
      assertTrue(req.headers().contains("foo"));
      assertTrue(req.headers().contains("fOO"));

      req.end();
    }));

    await();
  }


  @Test
  public void testPutHeadersOnRequest() {
    server.requestHandler(req -> {
      assertEquals("bar", req.headers().get("foo"));
      assertEquals("bar", req.getHeader("foo"));
      req.response().end();
    });
    server.listen(onSuccess(server -> {
      client.request(HttpMethod.GET, DEFAULT_HTTP_PORT, DEFAULT_HTTP_HOST, DEFAULT_TEST_URI, resp -> {
        assertEquals(200, resp.statusCode());
        testComplete();
      }).putHeader("foo", "bar").end();
    }));
    await();
  }

  @Test
  public void testRequestNPE() {
    String uri = "/some-uri?foo=bar";
    TestUtils.assertNullPointerException(() -> client.request(HttpMethod.GET, DEFAULT_HTTP_PORT, DEFAULT_HTTP_HOST, uri, null));
    TestUtils.assertNullPointerException(() -> client.request((HttpMethod)null, DEFAULT_HTTP_PORT, DEFAULT_HTTP_HOST, uri, resp -> {}));
    TestUtils.assertNullPointerException(() -> client.requestAbs((HttpMethod) null, "http://someuri", resp -> {
    }));
    TestUtils.assertNullPointerException(() -> client.request(HttpMethod.GET, 8080, "localhost", "/somepath", null));
    TestUtils.assertNullPointerException(() -> client.request((HttpMethod) null, 8080, "localhost", "/somepath", resp -> {
    }));
    TestUtils.assertNullPointerException(() -> client.request(HttpMethod.GET, 8080, null, "/somepath", resp -> {
    }));
    TestUtils.assertNullPointerException(() -> client.request(HttpMethod.GET, 8080, "localhost", null, resp -> {
    }));
  }

  @Test
  public void testInvalidAbsoluteURI() {
    try {
      client.requestAbs(HttpMethod.GET, "ijdijwidjqwoijd192d192192ej12d", resp -> {
      }).end();
      fail("Should throw exception");
    } catch (VertxException e) {
      //OK
    }
  }

  @Test
  public void testSimpleGET() {
    String uri = "/some-uri?foo=bar";
    testSimpleRequest(uri, HttpMethod.GET, resp -> testComplete());
  }

  @Test
  public void testSimplePUT() {
    String uri = "/some-uri?foo=bar";
    testSimpleRequest(uri, HttpMethod.PUT, resp -> testComplete());
  }

  @Test
  public void testSimplePOST() {
    String uri = "/some-uri?foo=bar";
    testSimpleRequest(uri, HttpMethod.POST, resp -> testComplete());
  }

  @Test
  public void testSimpleDELETE() {
    String uri = "/some-uri?foo=bar";
    testSimpleRequest(uri, HttpMethod.DELETE, resp -> testComplete());
  }

  @Test
  public void testSimpleHEAD() {
    String uri = "/some-uri?foo=bar";
    testSimpleRequest(uri, HttpMethod.HEAD, resp -> testComplete());
  }

  @Test
  public void testSimpleTRACE() {
    String uri = "/some-uri?foo=bar";
    testSimpleRequest(uri, HttpMethod.TRACE, resp -> testComplete());
  }

  @Test
  public void testSimpleCONNECT() {
    String uri = "/some-uri?foo=bar";
    testSimpleRequest(uri, HttpMethod.CONNECT, resp -> testComplete());
  }

  @Test
  public void testSimpleOPTIONS() {
    String uri = "/some-uri?foo=bar";
    testSimpleRequest(uri, HttpMethod.OPTIONS, resp -> testComplete());
  }

  @Test
  public void testSimplePATCH() {
    String uri = "/some-uri?foo=bar";
    testSimpleRequest(uri, HttpMethod.PATCH, resp -> testComplete());
  }

  @Test
  public void testSimpleGETAbsolute() {
    String uri = "/some-uri?foo=bar";
    testSimpleRequest(uri, HttpMethod.GET, true, resp -> testComplete());
  }

  @Test
  public void testSimplePUTAbsolute() {
    String uri = "/some-uri?foo=bar";
    testSimpleRequest(uri, HttpMethod.PUT, true, resp -> testComplete());
  }

  @Test
  public void testSimplePOSTAbsolute() {
    String uri = "/some-uri?foo=bar";
    testSimpleRequest(uri, HttpMethod.POST, true, resp -> testComplete());
  }

  @Test
  public void testSimpleDELETEAbsolute() {
    String uri = "/some-uri?foo=bar";
    testSimpleRequest(uri, HttpMethod.DELETE, true, resp -> testComplete());
  }

  @Test
  public void testSimpleHEADAbsolute() {
    String uri = "/some-uri?foo=bar";
    testSimpleRequest(uri, HttpMethod.HEAD, true, resp -> testComplete());
  }

  @Test
  public void testSimpleTRACEAbsolute() {
    String uri = "/some-uri?foo=bar";
    testSimpleRequest(uri, HttpMethod.TRACE, true, resp -> testComplete());
  }

  @Test
  public void testSimpleCONNECTAbsolute() {
    String uri = "/some-uri?foo=bar";
    testSimpleRequest(uri, HttpMethod.CONNECT, true, resp -> testComplete());
  }

  @Test
  public void testSimpleOPTIONSAbsolute() {
    String uri = "/some-uri?foo=bar";
    testSimpleRequest(uri, HttpMethod.OPTIONS, true, resp -> testComplete());
  }

  @Test
  public void testSimplePATCHAbsolute() {
    String uri = "/some-uri?foo=bar";
    testSimpleRequest(uri, HttpMethod.PATCH, true, resp -> testComplete());
  }

  private void testSimpleRequest(String uri, HttpMethod method, Handler<HttpClientResponse> handler) {
    testSimpleRequest(uri, method, false, handler);
  }

  private void testSimpleRequest(String uri, HttpMethod method, boolean absolute, Handler<HttpClientResponse> handler) {
    HttpClientRequest req;
    if (absolute) {
      req = client.requestAbs(method, "http://" + DEFAULT_HTTP_HOST + ":" + DEFAULT_HTTP_PORT + uri, handler);
    } else {
      req = client.request(method, DEFAULT_HTTP_PORT, DEFAULT_HTTP_HOST, uri, handler);
    }
    testSimpleRequest(uri, method, req);
  }

  private void testSimpleRequest(String uri, HttpMethod method, HttpClientRequest request) {
    int index = uri.indexOf('?');
    String path = index == -1 ? uri : uri.substring(0, index);
    String query = index == -1 ? null : uri.substring(index + 1);
    server.requestHandler(req -> {
      assertEquals(path, req.path());
      assertEquals(method, req.method());
      assertEquals(query, req.query());
      req.response().end();
    });

    server.listen(onSuccess(server -> request.end()));

    await();
  }

  @Test
  public void testResponseEndHandlers1() {
    waitFor(2);
    AtomicInteger cnt = new AtomicInteger();
    server.requestHandler(req -> {
      req.response().headersEndHandler(fut -> {
        // Insert another header
        req.response().putHeader("extraheader", "wibble");
        assertEquals(0, cnt.getAndIncrement());
        fut.complete();
      });
      req.response().bodyEndHandler(v -> {
        assertEquals(1, cnt.getAndIncrement());
        complete();
      });
      req.response().end();
    }).listen(onSuccess(server -> {
      client.request(HttpMethod.GET, DEFAULT_HTTP_PORT, DEFAULT_HTTP_HOST, "/", res -> {
        assertEquals(200, res.statusCode());
        assertEquals("wibble", res.headers().get("extraheader"));
        complete();
      }).end();
    }));
    await();
  }

  @Test
  public void testResponseEndHandlers2() {
    waitFor(2);
    AtomicInteger cnt = new AtomicInteger();
    server.requestHandler(req -> {
      req.response().headersEndHandler(fut -> {
        // Insert another header
        req.response().putHeader("extraheader", "wibble");
        assertEquals(0, cnt.getAndIncrement());
        fut.complete();
      });
      req.response().bodyEndHandler(v -> {
        assertEquals(1, cnt.getAndIncrement());
        complete();
      });
      req.response().end("blah");
    }).listen(onSuccess(server -> {
      client.request(HttpMethod.GET, DEFAULT_HTTP_PORT, DEFAULT_HTTP_HOST, "/", res -> {
        assertEquals(200, res.statusCode());
        assertEquals("wibble", res.headers().get("extraheader"));
        res.bodyHandler(buff -> {
          assertEquals(Buffer.buffer("blah"), buff);
          complete();
        });
      }).end();
    }));
    await();
  }

  @Test
  public void testResponseEndHandlersSendFile() throws Exception {
    waitFor(2);
    AtomicInteger cnt = new AtomicInteger();
    String content = "iqdioqwdqwiojqwijdwqd";
    File toSend = setupFile("somefile.txt", content);
    server.requestHandler(req -> {
      req.response().headersEndHandler(fut -> {
        // Insert another header
        req.response().putHeader("extraheader", "wibble");
        assertEquals(0, cnt.getAndIncrement());
        fut.complete();
      });
      req.response().bodyEndHandler(v -> {
        assertEquals(1, cnt.getAndIncrement());
        complete();
      });
      req.response().sendFile(toSend.getAbsolutePath());
    }).listen(onSuccess(server -> {
      client.request(HttpMethod.GET, DEFAULT_HTTP_PORT, DEFAULT_HTTP_HOST, "/", res -> {
        assertEquals(200, res.statusCode());
        assertEquals("wibble", res.headers().get("extraheader"));
        res.bodyHandler(buff -> {
          assertEquals(Buffer.buffer(content), buff);
          complete();
        });
      }).end();
    }));
    await();
  }

  @Test
  public void testAbsoluteURI() {
    testURIAndPath("http://localhost:" + DEFAULT_HTTP_PORT + "/this/is/a/path/foo.html", "/this/is/a/path/foo.html");
  }

  @Test
  public void testRelativeURI() {
    testURIAndPath("/this/is/a/path/foo.html", "/this/is/a/path/foo.html");
  }

  @Test
  public void testAbsoluteURIWithHttpSchemaInQuery() {
    testURIAndPath("http://localhost:" + DEFAULT_HTTP_PORT + "/correct/path?url=http://localhost:8008/wrong/path", "/correct/path");
  }

  @Test
  public void testRelativeURIWithHttpSchemaInQuery() {
    testURIAndPath("/correct/path?url=http://localhost:8008/wrong/path", "/correct/path");
  }

  @Test
  public void testAbsoluteURIEmptyPath() {
    testURIAndPath("http://localhost:" + DEFAULT_HTTP_PORT + "/", "/");
  }

  private void testURIAndPath(String uri, String path) {
    server.requestHandler(req -> {
      assertEquals(uri, req.uri());
      assertEquals(path, req.path());
      req.response().end();
    });

    server.listen(onSuccess(server -> {
      client.request(HttpMethod.GET, DEFAULT_HTTP_PORT, DEFAULT_HTTP_HOST, uri, resp -> testComplete()).end();
    }));

    await();
  }

  @Test
  public void testParamUmlauteDecoding() throws UnsupportedEncodingException {
    testParamDecoding("äüö");
  } 
  
  @Test
  public void testParamPlusDecoding() throws UnsupportedEncodingException {
    testParamDecoding("+");
  } 

  @Test
  public void testParamPercentDecoding() throws UnsupportedEncodingException {
    testParamDecoding("%");
  }

  @Test
  public void testParamSpaceDecoding() throws UnsupportedEncodingException {
    testParamDecoding(" ");
  }

  @Test
  public void testParamNormalDecoding() throws UnsupportedEncodingException {
    testParamDecoding("hello");
  }

  @Test
  public void testParamAltogetherDecoding() throws UnsupportedEncodingException {
    testParamDecoding("äüö+% hello");
  }

  private void testParamDecoding(String value) throws UnsupportedEncodingException {
    
    server.requestHandler(req -> {
      req.setExpectMultipart(true);
      req.endHandler(v -> {
        MultiMap formAttributes = req.formAttributes();
        assertEquals(value, formAttributes.get("param"));
      });
      req.response().end();
    });
    String postData = "param=" + URLEncoder.encode(value,"UTF-8");
    server.listen(onSuccess(server -> {
      client.post(DEFAULT_HTTP_PORT, DEFAULT_HTTP_HOST, "/")
        .putHeader(HttpHeaders.CONTENT_TYPE, HttpHeaders.APPLICATION_X_WWW_FORM_URLENCODED)
        .putHeader(HttpHeaders.CONTENT_LENGTH, String.valueOf(postData.length()))
        .handler(resp -> {
          testComplete();
        })
    .write(postData).end();
    }));

    await();
  }

  @Test
  public void testParamsAmpersand() {
    testParams('&');
  }

  @Test
  public void testParamsSemiColon() {
    testParams(';');
  }

  private void testParams(char delim) {
    Map<String, String> params = genMap(10);
    String query = generateQueryString(params, delim);

    server.requestHandler(req -> {
      assertEquals(query, req.query());
      assertEquals(params.size(), req.params().size());
      for (Map.Entry<String, String> entry : req.params()) {
        assertEquals(entry.getValue(), params.get(entry.getKey()));
      }
      req.response().end();
    });

    server.listen(onSuccess(server -> {
      client.request(HttpMethod.GET, DEFAULT_HTTP_PORT, DEFAULT_HTTP_HOST, "some-uri/?" + query, resp -> testComplete()).end();
    }));

    await();
  }

  @Test
  public void testNoParams() {
    server.requestHandler(req -> {
      assertNull(req.query());
      assertTrue(req.params().isEmpty());
      req.response().end();
    });

    server.listen(onSuccess(server -> {
      client.request(HttpMethod.GET, DEFAULT_HTTP_PORT, DEFAULT_HTTP_HOST, DEFAULT_TEST_URI, resp -> testComplete()).end();
    }));

    await();
  }

  @Test
  public void testDefaultRequestHeaders() {
    server.requestHandler(req -> {
      assertEquals(1, req.headers().size());
      assertEquals("localhost:" + DEFAULT_HTTP_PORT, req.headers().get("host"));
      req.response().end();
    });

    server.listen(onSuccess(server -> {
      client.request(HttpMethod.GET, DEFAULT_HTTP_PORT, DEFAULT_HTTP_HOST, DEFAULT_TEST_URI, resp -> testComplete()).end();
    }));

    await();
  }

  @Test
  public void testRequestHeadersPutAll() {
    testRequestHeaders(false);
  }

  @Test
  public void testRequestHeadersIndividually() {
    testRequestHeaders(true);
  }

  private void testRequestHeaders(boolean individually) {
    MultiMap headers = getHeaders(10);

    server.requestHandler(req -> {
      assertEquals(headers.size() + 1, req.headers().size());
      for (Map.Entry<String, String> entry : headers) {
        assertEquals(entry.getValue(), req.headers().get(entry.getKey()));
        assertEquals(entry.getValue(), req.getHeader(entry.getKey()));
      }
      req.response().end();
    });

    server.listen(onSuccess(server -> {
      HttpClientRequest req = client.request(HttpMethod.GET, DEFAULT_HTTP_PORT, DEFAULT_HTTP_HOST, DEFAULT_TEST_URI, resp -> testComplete());
      if (individually) {
        for (Map.Entry<String, String> header : headers) {
          req.headers().add(header.getKey(), header.getValue());
        }
      } else {
        req.headers().setAll(headers);
      }
      req.end();
    }));

    await();
  }

  @Test
  public void testResponseHeadersPutAll() {
    testResponseHeaders(false);
  }

  @Test
  public void testResponseHeadersIndividually() {
    testResponseHeaders(true);
  }

  private void testResponseHeaders(boolean individually) {
    MultiMap headers = getHeaders(10);

    server.requestHandler(req -> {
      if (individually) {
        for (Map.Entry<String, String> header : headers) {
          req.response().headers().add(header.getKey(), header.getValue());
        }
      } else {
        req.response().headers().setAll(headers);
      }
      req.response().end();
    });

    server.listen(onSuccess(server -> {
      client.request(HttpMethod.GET, DEFAULT_HTTP_PORT, DEFAULT_HTTP_HOST, DEFAULT_TEST_URI, resp -> {
        assertEquals(headers.size() + 1, resp.headers().size());
        for (Map.Entry<String, String> entry : headers) {
          assertEquals(entry.getValue(), resp.headers().get(entry.getKey()));
          assertEquals(entry.getValue(), resp.getHeader(entry.getKey()));
        }
        testComplete();
      }).end();
    }));

    await();
  }

  @Test
  public void testResponseMultipleSetCookieInHeader() {
    testResponseMultipleSetCookie(true, false);
  }

  @Test
  public void testResponseMultipleSetCookieInTrailer() {
    testResponseMultipleSetCookie(false, true);
  }

  @Test
  public void testResponseMultipleSetCookieInHeaderAndTrailer() {
    testResponseMultipleSetCookie(true, true);
  }

  private void testResponseMultipleSetCookie(boolean inHeader, boolean inTrailer) {
    List<String> cookies = new ArrayList<>();

    server.requestHandler(req -> {
      if (inHeader) {
        List<String> headers = new ArrayList<>();
        headers.add("h1=h1v1");
        headers.add("h2=h2v2; Expires=Wed, 09-Jun-2021 10:18:14 GMT");
        cookies.addAll(headers);
        req.response().headers().set("Set-Cookie", headers);
      }
      if (inTrailer) {
        req.response().setChunked(true);
        List<String> trailers = new ArrayList<>();
        trailers.add("t1=t1v1");
        trailers.add("t2=t2v2; Expires=Wed, 09-Jun-2021 10:18:14 GMT");
        cookies.addAll(trailers);
        req.response().trailers().set("Set-Cookie", trailers);
      }
      req.response().end();
    });

    server.listen(onSuccess(server -> {
      client.request(HttpMethod.GET, DEFAULT_HTTP_PORT, DEFAULT_HTTP_HOST, DEFAULT_TEST_URI, resp -> {
        resp.endHandler(v -> {
          assertEquals(cookies.size(), resp.cookies().size());
          for (int i = 0; i < cookies.size(); ++i) {
            assertEquals(cookies.get(i), resp.cookies().get(i));
          }
          testComplete();
        });
      }).end();
    }));

    await();
  }

  @Test
  public void testUseRequestAfterComplete() {
    server.requestHandler(noOpHandler());

    server.listen(onSuccess(server -> {
      HttpClientRequest req = client.request(HttpMethod.POST, DEFAULT_HTTP_PORT, DEFAULT_HTTP_HOST, DEFAULT_TEST_URI, noOpHandler());
      req.end();

      Buffer buff = Buffer.buffer();
      assertIllegalStateException(() -> req.end());
      assertIllegalStateException(() -> req.continueHandler(noOpHandler()));
      assertIllegalStateException(() -> req.drainHandler(noOpHandler()));
      assertIllegalStateException(() -> req.end("foo"));
      assertIllegalStateException(() -> req.end(buff));
      assertIllegalStateException(() -> req.end("foo", "UTF-8"));
      assertIllegalStateException(() -> req.sendHead());
      assertIllegalStateException(() -> req.setChunked(false));
      assertIllegalStateException(() -> req.setWriteQueueMaxSize(123));
      assertIllegalStateException(() -> req.write(buff));
      assertIllegalStateException(() -> req.write("foo"));
      assertIllegalStateException(() -> req.write("foo", "UTF-8"));
      assertIllegalStateException(() -> req.write(buff));
      assertIllegalStateException(() -> req.writeQueueFull());

      testComplete();
    }));

    await();
  }

  @Test
  public void testRequestBodyBufferAtEnd() {
    Buffer body = TestUtils.randomBuffer(1000);
    server.requestHandler(req -> req.bodyHandler(buffer -> {
      assertEquals(body, buffer);
      req.response().end();
    }));

    server.listen(onSuccess(server -> {
      client.request(HttpMethod.POST, DEFAULT_HTTP_PORT, DEFAULT_HTTP_HOST, DEFAULT_TEST_URI, resp -> testComplete()).end(body);
    }));

    await();
  }

  @Test
  public void testRequestBodyStringDefaultEncodingAtEnd() {
    testRequestBodyStringAtEnd(null);
  }

  @Test
  public void testRequestBodyStringUTF8AtEnd() {
    testRequestBodyStringAtEnd("UTF-8");
  }

  @Test
  public void testRequestBodyStringUTF16AtEnd() {
    testRequestBodyStringAtEnd("UTF-16");
  }

  private void testRequestBodyStringAtEnd(String encoding) {
    String body = TestUtils.randomUnicodeString(1000);
    Buffer bodyBuff;

    if (encoding == null) {
      bodyBuff = Buffer.buffer(body);
    } else {
      bodyBuff = Buffer.buffer(body, encoding);
    }

    server.requestHandler(req -> {
      req.bodyHandler(buffer -> {
        assertEquals(bodyBuff, buffer);
        testComplete();
      });
    });

    server.listen(onSuccess(server -> {
      HttpClientRequest req = client.request(HttpMethod.POST, DEFAULT_HTTP_PORT, DEFAULT_HTTP_HOST, DEFAULT_TEST_URI, noOpHandler());
      if (encoding == null) {
        req.end(body);
      } else {
        req.end(body, encoding);
      }
    }));

    await();
  }

  @Test
  public void testRequestBodyWriteChunked() {
    testRequestBodyWrite(true);
  }

  @Test
  public void testRequestBodyWriteNonChunked() {
    testRequestBodyWrite(false);
  }

  private void testRequestBodyWrite(boolean chunked) {
    Buffer body = Buffer.buffer();

    server.requestHandler(req -> {
      req.bodyHandler(buffer -> {
        assertEquals(body, buffer);
        req.response().end();
      });
    });

    server.listen(onSuccess(server -> {
      HttpClientRequest req = client.request(HttpMethod.POST, DEFAULT_HTTP_PORT, DEFAULT_HTTP_HOST, DEFAULT_TEST_URI, resp -> testComplete());
      int numWrites = 10;
      int chunkSize = 100;

      if (chunked) {
        req.setChunked(true);
      } else {
        req.headers().set("Content-Length", String.valueOf(numWrites * chunkSize));
      }
      for (int i = 0; i < numWrites; i++) {
        Buffer b = TestUtils.randomBuffer(chunkSize);
        body.appendBuffer(b);
        req.write(b);
      }
      req.end();
    }));

    await();
  }

  @Test
  public void testRequestBodyWriteStringChunkedDefaultEncoding() {
    testRequestBodyWriteString(true, null);
  }

  @Test
  public void testRequestBodyWriteStringChunkedUTF8() {
    testRequestBodyWriteString(true, "UTF-8");
  }

  @Test
  public void testRequestBodyWriteStringChunkedUTF16() {
    testRequestBodyWriteString(true, "UTF-16");
  }

  @Test
  public void testRequestBodyWriteStringNonChunkedDefaultEncoding() {
    testRequestBodyWriteString(false, null);
  }

  @Test
  public void testRequestBodyWriteStringNonChunkedUTF8() {
    testRequestBodyWriteString(false, "UTF-8");
  }

  @Test
  public void testRequestBodyWriteStringNonChunkedUTF16() {
    testRequestBodyWriteString(false, "UTF-16");
  }

  private void testRequestBodyWriteString(boolean chunked, String encoding) {
    String body = TestUtils.randomUnicodeString(1000);
    Buffer bodyBuff;

    if (encoding == null) {
      bodyBuff = Buffer.buffer(body);
    } else {
      bodyBuff = Buffer.buffer(body, encoding);
    }

    server.requestHandler(req -> {
      req.bodyHandler(buff -> {
        assertEquals(bodyBuff, buff);
        testComplete();
      });
    });

    server.listen(onSuccess(server -> {
      HttpClientRequest req = client.request(HttpMethod.POST, DEFAULT_HTTP_PORT, DEFAULT_HTTP_HOST, DEFAULT_TEST_URI, noOpHandler());

      if (chunked) {
        req.setChunked(true);
      } else {
        req.headers().set("Content-Length", String.valueOf(bodyBuff.length()));
      }

      if (encoding == null) {
        req.write(body);
      } else {
        req.write(body, encoding);
      }
      req.end();
    }));

    await();
  }

  @Test
  public void testRequestWrite() {
    Buffer body = TestUtils.randomBuffer(1000);

    server.requestHandler(req -> {
      req.bodyHandler(buff -> {
        assertEquals(body, buff);
        testComplete();
      });
    });

    server.listen(onSuccess(s -> {
      HttpClientRequest req = client.request(HttpMethod.POST, DEFAULT_HTTP_PORT, DEFAULT_HTTP_HOST, DEFAULT_TEST_URI, noOpHandler());
      req.setChunked(true);
      req.write(body);
      req.end();
    }));

    await();
  }

  @Test
  public void testConnectWithoutResponseHandler() throws Exception {
    try {
      client.request(HttpMethod.GET, DEFAULT_HTTP_PORT, DEFAULT_HTTP_HOST, DEFAULT_TEST_URI).end();
      fail();
    } catch (IllegalStateException expected) {
    }
    try {
      client.request(HttpMethod.GET, DEFAULT_HTTP_PORT, DEFAULT_HTTP_HOST, DEFAULT_TEST_URI).end("whatever");
      fail();
    } catch (IllegalStateException expected) {
    }
    try {
      client.request(HttpMethod.GET, DEFAULT_HTTP_PORT, DEFAULT_HTTP_HOST, DEFAULT_TEST_URI).end("whatever", "UTF-8");
      fail();
    } catch (IllegalStateException expected) {
    }
    try {
      client.request(HttpMethod.GET, DEFAULT_HTTP_PORT, DEFAULT_HTTP_HOST, DEFAULT_TEST_URI).end(Buffer.buffer("whatever"));
      fail();
    } catch (IllegalStateException expected) {
    }
    try {
      client.request(HttpMethod.GET, DEFAULT_HTTP_PORT, DEFAULT_HTTP_HOST, DEFAULT_TEST_URI).sendHead();
      fail();
    } catch (IllegalStateException expected) {
    }
    try {
      client.request(HttpMethod.GET, DEFAULT_HTTP_PORT, DEFAULT_HTTP_HOST, DEFAULT_TEST_URI).write(Buffer.buffer("whatever"));
      fail();
    } catch (IllegalStateException expected) {
    }
    try {
      client.request(HttpMethod.GET, DEFAULT_HTTP_PORT, DEFAULT_HTTP_HOST, DEFAULT_TEST_URI).write("whatever");
      fail();
    } catch (IllegalStateException expected) {
    }
    try {
      client.request(HttpMethod.GET, DEFAULT_HTTP_PORT, DEFAULT_HTTP_HOST, DEFAULT_TEST_URI).write("whatever", "UTF-8");
      fail();
    } catch (IllegalStateException expected) {
    }
  }

  @Test
  public void testClientExceptionHandlerCalledWhenFailingToConnect() throws Exception {
    client.request(HttpMethod.GET, 9998, "255.255.255.255", DEFAULT_TEST_URI, resp -> fail("Connect should not be called")).
        exceptionHandler(error -> testComplete()).
        endHandler(done -> fail()).
        end();
    await();
  }

  @Test
  public void testClientExceptionHandlerCalledWhenServerTerminatesConnection() throws Exception {
    int numReqs = 10;
    CountDownLatch latch = new CountDownLatch(numReqs);
    server.requestHandler(request -> {
      request.response().close();
    }).listen(DEFAULT_HTTP_PORT, onSuccess(s -> {
      // Exception handler should be called for any requests in the pipeline if connection is closed
      for (int i = 0; i < numReqs; i++) {
        client.request(HttpMethod.GET, DEFAULT_HTTP_PORT, DEFAULT_HTTP_HOST, DEFAULT_TEST_URI, resp -> fail("Connect should not be called")).
          exceptionHandler(error -> latch.countDown()).endHandler(done -> fail()).end();
      }
    }));
    awaitLatch(latch);
  }

  @Test
  public void testClientExceptionHandlerCalledWhenServerTerminatesConnectionAfterPartialResponse() throws Exception {
    server.requestHandler(request -> {
      //Write partial response then close connection before completing it
      request.response().setChunked(true).write("foo").close();
    }).listen(DEFAULT_HTTP_PORT, onSuccess(s -> {
      // Exception handler should be called for any requests in the pipeline if connection is closed
      client.request(HttpMethod.GET, DEFAULT_HTTP_PORT, DEFAULT_HTTP_HOST, DEFAULT_TEST_URI, resp ->
              resp.exceptionHandler(t -> testComplete())).exceptionHandler(error -> fail()).end();
    }));
    await();
  }

  @Test
  public void testNoExceptionHandlerCalledWhenResponseReceivedOK() throws Exception {
    server.requestHandler(request -> {
      request.response().end();
    }).listen(DEFAULT_HTTP_PORT, onSuccess(s -> {
      client.get(DEFAULT_HTTP_PORT, DEFAULT_HTTP_HOST, DEFAULT_TEST_URI, resp -> {
        resp.endHandler(v -> {
          vertx.setTimer(100, tid -> testComplete());
        });
        resp.exceptionHandler(t -> {
          fail("Should not be called");
        });
      }).exceptionHandler(t -> {
        fail("Should not be called");
      }).end();
    }));
    await();
  }

  @Test
  public void testDefaultStatus() {
    testStatusCode(-1, null);
  }

  @Test
  public void testDefaultOther() {
    // Doesn't really matter which one we choose
    testStatusCode(405, null);
  }

  @Test
  public void testOverrideStatusMessage() {
    testStatusCode(404, "some message");
  }

  @Test
  public void testOverrideDefaultStatusMessage() {
    testStatusCode(-1, "some other message");
  }

  private void testStatusCode(int code, String statusMessage) {
    server.requestHandler(req -> {
      if (code != -1) {
        req.response().setStatusCode(code);
      }
      if (statusMessage != null) {
        req.response().setStatusMessage(statusMessage);
      }
      req.response().end();
    });

    server.listen(onSuccess(s -> {
      client.request(HttpMethod.GET, DEFAULT_HTTP_PORT, DEFAULT_HTTP_HOST, DEFAULT_TEST_URI, resp -> {
        int theCode;
        if (code == -1) {
          // Default code - 200
          assertEquals(200, resp.statusCode());
          theCode = 200;
        } else {
          theCode = code;
        }
        if (statusMessage != null) {
          assertEquals(statusMessage, resp.statusMessage());
        } else {
          assertEquals(HttpResponseStatus.valueOf(theCode).reasonPhrase(), resp.statusMessage());
        }
        testComplete();
      }).end();
    }));

    await();
  }

  @Test
  public void testResponseTrailersPutAll() {
    testResponseTrailers(false);
  }

  @Test
  public void testResponseTrailersPutIndividually() {
    testResponseTrailers(true);
  }

  private void testResponseTrailers(boolean individually) {
    MultiMap trailers = getHeaders(10);

    server.requestHandler(req -> {
      req.response().setChunked(true);
      if (individually) {
        for (Map.Entry<String, String> header : trailers) {
          req.response().trailers().add(header.getKey(), header.getValue());
        }
      } else {
        req.response().trailers().setAll(trailers);
      }
      req.response().end();
    });

    server.listen(onSuccess(s -> {
      client.request(HttpMethod.GET, DEFAULT_HTTP_PORT, DEFAULT_HTTP_HOST, DEFAULT_TEST_URI, resp -> {
        resp.endHandler(v -> {
          assertEquals(trailers.size(), resp.trailers().size());
          for (Map.Entry<String, String> entry : trailers) {
            assertEquals(entry.getValue(), resp.trailers().get(entry.getKey()));
            assertEquals(entry.getValue(), resp.getTrailer(entry.getKey()));
          }
          testComplete();
        });
      }).end();
    }));

    await();
  }

  @Test
  public void testResponseNoTrailers() {
    server.requestHandler(req -> {
      req.response().setChunked(true);
      req.response().end();
    });

    server.listen(onSuccess(s -> {
      client.request(HttpMethod.GET, DEFAULT_HTTP_PORT, DEFAULT_HTTP_HOST, DEFAULT_TEST_URI, resp -> {
        resp.endHandler(v -> {
          assertTrue(resp.trailers().isEmpty());
          testComplete();
        });
      }).end();
    }));

    await();
  }

  @Test
  public void testUseResponseAfterComplete() {
    server.requestHandler(req -> {
      Buffer buff = Buffer.buffer();
      HttpServerResponse resp = req.response();

      assertFalse(resp.ended());
      resp.end();
      assertTrue(resp.ended());

      assertIllegalStateException(() -> resp.drainHandler(noOpHandler()));
      assertIllegalStateException(() -> resp.end());
      assertIllegalStateException(() -> resp.end("foo"));
      assertIllegalStateException(() -> resp.end(buff));
      assertIllegalStateException(() -> resp.end("foo", "UTF-8"));
      assertIllegalStateException(() -> resp.exceptionHandler(noOpHandler()));
      assertIllegalStateException(() -> resp.setChunked(false));
      assertIllegalStateException(() -> resp.setWriteQueueMaxSize(123));
      assertIllegalStateException(() -> resp.write(buff));
      assertIllegalStateException(() -> resp.write("foo"));
      assertIllegalStateException(() -> resp.write("foo", "UTF-8"));
      assertIllegalStateException(() -> resp.write(buff));
      assertIllegalStateException(() -> resp.writeQueueFull());
      assertIllegalStateException(() -> resp.sendFile("asokdasokd"));

      testComplete();
    });

    server.listen(onSuccess(s -> {
      client.request(HttpMethod.GET, DEFAULT_HTTP_PORT, DEFAULT_HTTP_HOST, DEFAULT_TEST_URI, noOpHandler()).end();
    }));

    await();
  }

  @Test
  public void testResponseBodyBufferAtEnd() {
    Buffer body = TestUtils.randomBuffer(1000);

    server.requestHandler(req -> {
      req.response().end(body);
    });

    server.listen(onSuccess(s -> {
      client.request(HttpMethod.GET, DEFAULT_HTTP_PORT, DEFAULT_HTTP_HOST, DEFAULT_TEST_URI, resp -> {
        resp.bodyHandler(buff -> {
          assertEquals(body, buff);
          testComplete();
        });
      }).end();
    }));

    await();
  }

  @Test
  public void testResponseBodyStringDefaultEncodingAtEnd() {
    testResponseBodyStringAtEnd(null);
  }

  @Test
  public void testResponseBodyStringUTF8AtEnd() {
    testResponseBodyStringAtEnd("UTF-8");
  }

  @Test
  public void testResponseBodyStringUTF16AtEnd() {
    testResponseBodyStringAtEnd("UTF-16");
  }

  private void testResponseBodyStringAtEnd(String encoding) {
    String body = TestUtils.randomUnicodeString(1000);
    Buffer bodyBuff;

    if (encoding == null) {
      bodyBuff = Buffer.buffer(body);
    } else {
      bodyBuff = Buffer.buffer(body, encoding);
    }

    server.requestHandler(req -> {
      if (encoding == null) {
        req.response().end(body);
      } else {
        req.response().end(body, encoding);
      }
    });

    server.listen(onSuccess(s -> {
      client.request(HttpMethod.GET, DEFAULT_HTTP_PORT, DEFAULT_HTTP_HOST, DEFAULT_TEST_URI, resp -> {
        resp.bodyHandler(buff -> {
          assertEquals(bodyBuff, buff);
          testComplete();
        });
      }).end();
    }));

    await();
  }

  @Test
  public void testResponseBodyWriteStringNonChunked() {
    server.requestHandler(req -> {
      assertIllegalStateException(() -> req.response().write("foo"));
      testComplete();
    });

    server.listen(onSuccess(s -> {
      client.request(HttpMethod.POST, DEFAULT_HTTP_PORT, DEFAULT_HTTP_HOST, DEFAULT_TEST_URI, noOpHandler()).end();
    }));

    await();
  }

  @Test
  public void testResponseBodyWriteChunked() {
    testResponseBodyWrite(true);
  }

  @Test
  public void testResponseBodyWriteNonChunked() {
    testResponseBodyWrite(false);
  }

  private void testResponseBodyWrite(boolean chunked) {
    Buffer body = Buffer.buffer();

    int numWrites = 10;
    int chunkSize = 100;

    server.requestHandler(req -> {
      assertFalse(req.response().headWritten());
      if (chunked) {
        req.response().setChunked(true);
      } else {
        req.response().headers().set("Content-Length", String.valueOf(numWrites * chunkSize));
      }
      assertFalse(req.response().headWritten());
      for (int i = 0; i < numWrites; i++) {
        Buffer b = TestUtils.randomBuffer(chunkSize);
        body.appendBuffer(b);
        req.response().write(b);
        assertTrue(req.response().headWritten());
      }
      req.response().end();
      assertTrue(req.response().headWritten());
    });

    server.listen(onSuccess(s -> {
      client.request(HttpMethod.GET, DEFAULT_HTTP_PORT, DEFAULT_HTTP_HOST, DEFAULT_TEST_URI, resp -> {
        resp.bodyHandler(buff -> {
          assertEquals(body, buff);
          testComplete();
        });
      }).end();
    }));

    await();
  }

  @Test
  public void testResponseBodyWriteStringChunkedDefaultEncoding() {
    testResponseBodyWriteString(true, null);
  }

  @Test
  public void testResponseBodyWriteStringChunkedUTF8() {
    testResponseBodyWriteString(true, "UTF-8");
  }

  @Test
  public void testResponseBodyWriteStringChunkedUTF16() {
    testResponseBodyWriteString(true, "UTF-16");
  }

  @Test
  public void testResponseBodyWriteStringNonChunkedDefaultEncoding() {
    testResponseBodyWriteString(false, null);
  }

  @Test
  public void testResponseBodyWriteStringNonChunkedUTF8() {
    testResponseBodyWriteString(false, "UTF-8");
  }

  @Test
  public void testResponseBodyWriteStringNonChunkedUTF16() {
    testResponseBodyWriteString(false, "UTF-16");
  }

  private void testResponseBodyWriteString(boolean chunked, String encoding) {
    String body = TestUtils.randomUnicodeString(1000);
    Buffer bodyBuff;

    if (encoding == null) {
      bodyBuff = Buffer.buffer(body);
    } else {
      bodyBuff = Buffer.buffer(body, encoding);
    }

    server.requestHandler(req -> {
      if (chunked) {
        req.response().setChunked(true);
      } else {
        req.response().headers().set("Content-Length", String.valueOf(bodyBuff.length()));
      }
      if (encoding == null) {
        req.response().write(body);
      } else {
        req.response().write(body, encoding);
      }
      req.response().end();
    });

    server.listen(onSuccess(s -> {
      client.request(HttpMethod.GET, DEFAULT_HTTP_PORT, DEFAULT_HTTP_HOST, DEFAULT_TEST_URI, resp -> {
        resp.bodyHandler(buff -> {
          assertEquals(bodyBuff, buff);
          testComplete();
        });
      }).end();
    }));

    await();
  }

  @Test
  public void testResponseWrite() {
    Buffer body = TestUtils.randomBuffer(1000);

    server.requestHandler(req -> {
      req.response().setChunked(true);
      req.response().write(body);
      req.response().end();
    });

    server.listen(onSuccess(s -> {
      client.request(HttpMethod.POST, DEFAULT_HTTP_PORT, DEFAULT_HTTP_HOST, DEFAULT_TEST_URI, resp -> {
        resp.bodyHandler(buff -> {
          assertEquals(body, buff);
          testComplete();
        });
      }).end();
    }));

    await();
  }

  @Test
  public void testPipeliningOrder() throws Exception {
    client.close();
    client = vertx.createHttpClient(new HttpClientOptions().setKeepAlive(true).setPipelining(true).setMaxPoolSize(1));
    int requests = 100;

    AtomicInteger reqCount = new AtomicInteger(0);
    server.requestHandler(req -> {
      int theCount = reqCount.get();
      assertEquals(theCount, Integer.parseInt(req.headers().get("count")));
      reqCount.incrementAndGet();
      req.response().setChunked(true);
      req.bodyHandler(buff -> {
        assertEquals("This is content " + theCount, buff.toString());
        // We write the response back after a random time to increase the chances of responses written in the
        // wrong order if we didn't implement pipelining correctly
        vertx.setTimer(1 + (long) (10 * Math.random()), id -> {
          req.response().headers().set("count", String.valueOf(theCount));
          req.response().write(buff);
          req.response().end();
        });
      });
    });


    CountDownLatch latch = new CountDownLatch(requests);

    server.listen(onSuccess(s -> {
      vertx.setTimer(500, id -> {
        for (int count = 0; count < requests; count++) {
          int theCount = count;
          HttpClientRequest req = client.request(HttpMethod.POST, DEFAULT_HTTP_PORT, DEFAULT_HTTP_HOST, DEFAULT_TEST_URI, resp -> {
            assertEquals(theCount, Integer.parseInt(resp.headers().get("count")));
            resp.bodyHandler(buff -> {
              assertEquals("This is content " + theCount, buff.toString());
              latch.countDown();
            });
          });
          req.setChunked(true);
          req.headers().set("count", String.valueOf(count));
          req.write("This is content " + count);
          req.end();
        }
      });

    }));

    awaitLatch(latch);

  }

  @Test
  public void testKeepAlive() throws Exception {
    testKeepAlive(true, 5, 10, 5);
  }

  @Test
  public void testNoKeepAlive() throws Exception {
    testKeepAlive(false, 5, 10, 10);
  }

  private void testKeepAlive(boolean keepAlive, int poolSize, int numServers, int expectedConnectedServers) throws Exception {
    client.close();
    CountDownLatch firstCloseLatch = new CountDownLatch(1);
    server.close(onSuccess(v -> firstCloseLatch.countDown()));
    // Make sure server is closed before continuing
    awaitLatch(firstCloseLatch);

    client = vertx.createHttpClient(new HttpClientOptions().setKeepAlive(keepAlive).setPipelining(false).setMaxPoolSize(poolSize));
    int requests = 100;

    // Start the servers
    HttpServer[] servers = new HttpServer[numServers];
    CountDownLatch startServerLatch = new CountDownLatch(numServers);
    Set<HttpServer> connectedServers = new ConcurrentHashSet<>();
    for (int i = 0; i < numServers; i++) {
      HttpServer server = vertx.createHttpServer(new HttpServerOptions().setHost(DEFAULT_HTTP_HOST).setPort(DEFAULT_HTTP_PORT));
      server.requestHandler(req -> {
        connectedServers.add(server);
        req.response().end();
      });
      server.listen(ar -> {
        assertTrue(ar.succeeded());
        startServerLatch.countDown();
      });
      servers[i] = server;
    }

    awaitLatch(startServerLatch);

    CountDownLatch reqLatch = new CountDownLatch(requests);

    // We make sure we execute all the requests on the same context otherwise some responses can come beack when there
    // are no waiters resulting in it being closed so a a new connection is made for the next request resulting in the
    // number of total connections being > pool size (which is correct)
    vertx.runOnContext(v -> {
      for (int count = 0; count < requests; count++) {
        client.request(HttpMethod.GET, DEFAULT_HTTP_PORT, DEFAULT_HTTP_HOST, DEFAULT_TEST_URI, resp -> {
          assertEquals(200, resp.statusCode());
          reqLatch.countDown();
        }).end();
      }
    });

    awaitLatch(reqLatch);

    //client.dispConnCount();
    assertEquals(expectedConnectedServers, connectedServers.size());

    CountDownLatch serverCloseLatch = new CountDownLatch(numServers);
    for (HttpServer server: servers) {
      server.close(ar -> {
        assertTrue(ar.succeeded());
        serverCloseLatch.countDown();
      });
    }

    awaitLatch(serverCloseLatch);
  }

  @Test
  public void testSendFile() throws Exception {
    String content = TestUtils.randomUnicodeString(10000);
    sendFile("test-send-file.html", content, false);
  }

  @Test
  public void testSendFileWithHandler() throws Exception {
    String content = TestUtils.randomUnicodeString(10000);
    sendFile("test-send-file.html", content, true);
  }

  private void sendFile(String fileName, String contentExpected, boolean handler) throws Exception {
    File fileToSend = setupFile(fileName, contentExpected);

    CountDownLatch latch;
    if (handler) {
      latch = new CountDownLatch(2);
    } else {
      latch = new CountDownLatch(1);
    }

    server.requestHandler(req -> {
      if (handler) {
        Handler<AsyncResult<Void>> completionHandler = onSuccess(v -> latch.countDown());
        req.response().sendFile(fileToSend.getAbsolutePath(), completionHandler);
      } else {
        req.response().sendFile(fileToSend.getAbsolutePath());
      }
    });

    server.listen(onSuccess(s -> {
      client.request(HttpMethod.GET, DEFAULT_HTTP_PORT, DEFAULT_HTTP_HOST, DEFAULT_TEST_URI, resp -> {
        assertEquals(200, resp.statusCode());

        assertEquals("text/html", resp.headers().get("Content-Type"));
        resp.bodyHandler(buff -> {
          assertEquals(contentExpected, buff.toString());
          assertEquals(fileToSend.length(), Long.parseLong(resp.headers().get("content-length")));
          latch.countDown();
        });
      }).end();
    }));

    assertTrue("Timed out waiting for test to complete.", latch.await(10, TimeUnit.SECONDS));

    testComplete();
  }

  @Test
  public void testSendFileOverrideHeaders() throws Exception {
    String content = TestUtils.randomUnicodeString(10000);
    File file = setupFile("test-send-file.html", content);

    server.requestHandler(req -> {
      req.response().putHeader("Content-Type", "wibble");
      req.response().sendFile(file.getAbsolutePath());
    });

    server.listen(onSuccess(s -> {
      client.request(HttpMethod.GET, DEFAULT_HTTP_PORT, DEFAULT_HTTP_HOST, DEFAULT_TEST_URI, resp -> {
        assertEquals(file.length(), Long.parseLong(resp.headers().get("content-length")));
        assertEquals("wibble", resp.headers().get("content-type"));
        resp.bodyHandler(buff -> {
          assertEquals(content, buff.toString());
          file.delete();
          testComplete();
        });
      }).end();
    }));

    await();
  }

  @Test
  public void testSendFileNotFound() throws Exception {

    server.requestHandler(req -> {
      req.response().putHeader("Content-Type", "wibble");
      req.response().sendFile("nosuchfile.html");
    });

    server.listen(onSuccess(s -> {
      client.request(HttpMethod.GET, DEFAULT_HTTP_PORT, DEFAULT_HTTP_HOST, DEFAULT_TEST_URI, resp -> {
        fail("Should not receive response");
      }).end();
      vertx.setTimer(100, tid -> testComplete());
    }));

    await();
  }

  @Test
  public void testSendFileNotFoundWithHandler() throws Exception {

    server.requestHandler(req -> {
      req.response().putHeader("Content-Type", "wibble");
      req.response().sendFile("nosuchfile.html", onFailure(t -> {
        assertTrue(t instanceof FileNotFoundException);
        testComplete();
      }));
    });

    server.listen(onSuccess(s -> {
      client.request(HttpMethod.GET, DEFAULT_HTTP_PORT, DEFAULT_HTTP_HOST, DEFAULT_TEST_URI, resp -> {
        fail("Should not receive response");
      }).end();
    }));

    await();
  }

  @Test
  public void testSendFileDirectoryWithHandler() throws Exception {

    File dir = testFolder.newFolder();

    server.requestHandler(req -> {
      req.response().putHeader("Content-Type", "wibble");
      req.response().sendFile(dir.getAbsolutePath(), onFailure(t -> {
        assertTrue(t instanceof FileNotFoundException);
        testComplete();
      }));
    });

    server.listen(onSuccess(s -> {
      client.request(HttpMethod.GET, DEFAULT_HTTP_PORT, DEFAULT_HTTP_HOST, DEFAULT_TEST_URI, resp -> {
        fail("Should not receive response");
      }).end();
    }));

    await();
  }

  @Test
  public void test100ContinueHandledAutomatically() throws Exception {
    Buffer toSend = TestUtils.randomBuffer(1000);

    server.requestHandler(req -> {
      req.bodyHandler(data -> {
        assertEquals(toSend, data);
        req.response().end();
      });
    });

    server.listen(onSuccess(s -> {
      HttpClientRequest req = client.request(HttpMethod.PUT, DEFAULT_HTTP_PORT, DEFAULT_HTTP_HOST, DEFAULT_TEST_URI, resp -> {
        resp.endHandler(v -> testComplete());
      });
      req.headers().set("Expect", "100-continue");
      req.setChunked(true);
      req.continueHandler(v -> {
        req.write(toSend);
        req.end();
      });
      req.sendHead();
    }));

    await();
  }

  @Test
  public void test100ContinueHandledManually() throws Exception {

    server.close();
    server = vertx.createHttpServer(new HttpServerOptions().setPort(DEFAULT_HTTP_PORT).setHost(DEFAULT_HTTP_HOST));

    Buffer toSend = TestUtils.randomBuffer(1000);
    server.requestHandler(req -> {
      assertEquals("100-continue", req.getHeader("expect"));
      req.response().writeContinue();
      req.bodyHandler(data -> {
        assertEquals(toSend, data);
        req.response().end();
      });
    });

    server.listen(onSuccess(s -> {
      HttpClientRequest req = client.request(HttpMethod.PUT, DEFAULT_HTTP_PORT, DEFAULT_HTTP_HOST, DEFAULT_TEST_URI, resp -> {
        resp.endHandler(v -> testComplete());
      });
      req.headers().set("Expect", "100-continue");
      req.setChunked(true);
      req.continueHandler(v -> {
        req.write(toSend);
        req.end();
      });
      req.sendHead();
    }));

    await();
  }

  @Test
  public void test100ContinueRejectedManually() throws Exception {

    server.close();
    server = vertx.createHttpServer(new HttpServerOptions().setPort(DEFAULT_HTTP_PORT).setHost(DEFAULT_HTTP_HOST));

    server.requestHandler(req -> {
      req.response().setStatusCode(405).end();
      req.bodyHandler(data -> {
        fail("body should not be received");
      });
    });

    server.listen(onSuccess(s -> {
      HttpClientRequest req = client.request(HttpMethod.PUT, DEFAULT_HTTP_PORT, DEFAULT_HTTP_HOST, DEFAULT_TEST_URI, resp -> {
        assertEquals(405, resp.statusCode());
        testComplete();
      });
      req.headers().set("Expect", "100-continue");
      req.setChunked(true);
      req.continueHandler(v -> {
        fail("should not be called");
      });
      req.sendHead();
    }));

    await();
  }

  @Test
  public void testClientDrainHandler() {
    pausingServer(s -> {
      HttpClientRequest req = client.request(HttpMethod.GET, DEFAULT_HTTP_PORT, DEFAULT_HTTP_HOST, DEFAULT_TEST_URI, noOpHandler());
      req.setChunked(true);
      assertFalse(req.writeQueueFull());
      req.setWriteQueueMaxSize(1000);
      Buffer buff = TestUtils.randomBuffer(10000);
      vertx.setPeriodic(1, id -> {
        req.write(buff);
        if (req.writeQueueFull()) {
          vertx.cancelTimer(id);
          req.drainHandler(v -> {
            assertFalse(req.writeQueueFull());
            testComplete();
          });

          // Tell the server to resume
          vertx.eventBus().send("server_resume", "");
        }
      });
    });

    await();
  }

  @Test
  public void testServerDrainHandler() {
    drainingServer(s -> {
      client.request(HttpMethod.GET, DEFAULT_HTTP_PORT, DEFAULT_HTTP_HOST, DEFAULT_TEST_URI, resp -> {
        resp.pause();
        Handler<Message<Buffer>> resumeHandler = msg -> resp.resume();
        MessageConsumer reg = vertx.eventBus().<Buffer>consumer("client_resume").handler(resumeHandler);
        resp.endHandler(v -> reg.unregister());
      }).end();
    });

    await();
  }

  @Test
  public void testPoolingKeepAliveAndPipelining() {
    testPooling(true, true);
  }

  @Test
  public void testPoolingKeepAliveNoPipelining() {
    testPooling(true, false);
  }

  @Test
  public void testPoolingNoKeepAliveNoPipelining() {
    testPooling(false, false);
  }

  @Test
  public void testPoolingNoKeepAliveAndPipelining() {
    testPooling(false, true);
  }

  private void testPooling(boolean keepAlive, boolean pipelining) {
    String path = "foo.txt";
    int numGets = 100;
    int maxPoolSize = 10;
    client.close();
    client = vertx.createHttpClient(new HttpClientOptions().setKeepAlive(keepAlive).setPipelining(pipelining).setMaxPoolSize(maxPoolSize));

    server.requestHandler(req -> {
      String cnt = req.headers().get("count");
      req.response().headers().set("count", cnt);
      req.response().end();
    });

    AtomicBoolean completeAlready = new AtomicBoolean();

    server.listen(onSuccess(s -> {

      AtomicInteger cnt = new AtomicInteger(0);
      for (int i = 0; i < numGets; i++) {
        int theCount = i;
        HttpClientRequest req = client.request(HttpMethod.GET, DEFAULT_HTTP_PORT, DEFAULT_HTTP_HOST, path, resp -> {
          assertEquals(200, resp.statusCode());
          assertEquals(theCount, Integer.parseInt(resp.headers().get("count")));
          if (cnt.incrementAndGet() == numGets) {
            testComplete();
          }
        });
        req.exceptionHandler(t -> {
          if (pipelining && !keepAlive) {
            // Illegal combination - should get exception
            assertTrue(t instanceof IllegalStateException);
            if (completeAlready.compareAndSet(false, true)) {
              testComplete();
            }
          } else {
            fail("Should not throw exception: " + t.getMessage());
          }
        });
        req.headers().set("count", String.valueOf(i));
        req.end();
      }
    }));

    await();
  }

  @Test
  public void testConnectionErrorsGetReportedToRequest() throws InterruptedException {
    AtomicInteger req1Exceptions = new AtomicInteger();
    AtomicInteger req2Exceptions = new AtomicInteger();
    AtomicInteger req3Exceptions = new AtomicInteger();

    CountDownLatch latch = new CountDownLatch(3);

    // This one should cause an error in the Client Exception handler, because it has no exception handler set specifically.
    HttpClientRequest req1 = client.request(HttpMethod.GET, 9998, DEFAULT_HTTP_HOST, "someurl1", resp -> {
      fail("Should never get a response on a bad port, if you see this message than you are running an http server on port 9998");
    });

    req1.exceptionHandler(t -> {
      assertEquals("More than one call to req1 exception handler was not expected", 1, req1Exceptions.incrementAndGet());
      latch.countDown();
    });

    HttpClientRequest req2 = client.request(HttpMethod.GET, 9998, DEFAULT_HTTP_HOST, "someurl2", resp -> {
      fail("Should never get a response on a bad port, if you see this message than you are running an http server on port 9998");
    });

    req2.exceptionHandler(t -> {
      assertEquals("More than one call to req2 exception handler was not expected", 1, req2Exceptions.incrementAndGet());
      latch.countDown();
    });

    HttpClientRequest req3 = client.request(HttpMethod.GET, 9998, DEFAULT_HTTP_HOST, "someurl2", resp -> {
      fail("Should never get a response on a bad port, if you see this message than you are running an http server on port 9998");
    });

    req3.exceptionHandler(t -> {
      assertEquals("More than one call to req2 exception handler was not expected", 1, req3Exceptions.incrementAndGet());
      latch.countDown();
    });

    req1.end();
    req2.end();
    req3.end();

    awaitLatch(latch);
    testComplete();
  }

  @Test
  public void testRequestTimesoutWhenIndicatedPeriodExpiresWithoutAResponseFromRemoteServer() {
    server.requestHandler(noOpHandler()); // No response handler so timeout triggers

    server.listen(onSuccess(s -> {
      HttpClientRequest req = client.request(HttpMethod.GET, DEFAULT_HTTP_PORT, DEFAULT_HTTP_HOST, DEFAULT_TEST_URI, resp -> {
        fail("End should not be called because the request should timeout");
      });
      req.exceptionHandler(t -> {
        assertTrue("Expected to end with timeout exception but ended with other exception: " + t, t instanceof TimeoutException);
        testComplete();
      });
      req.setTimeout(1000);
      req.end();
    }));

    await();
  }

  @Test
  public void testRequestTimeoutExtendedWhenResponseChunksReceived() {
    long timeout = 2000;
    int numChunks = 100;
    AtomicInteger count = new AtomicInteger(0);
    long interval = timeout * 2 / numChunks;

    server.requestHandler(req -> {
      req.response().setChunked(true);
      vertx.setPeriodic(interval, timerID -> {
        req.response().write("foo");
        if (count.incrementAndGet() == numChunks) {
          req.response().end();
          vertx.cancelTimer(timerID);
        }
      });
    });

    server.listen(onSuccess(s -> {
      HttpClientRequest req = client.request(HttpMethod.GET, DEFAULT_HTTP_PORT, DEFAULT_HTTP_HOST, DEFAULT_TEST_URI, resp -> {
        assertEquals(200, resp.statusCode());
        resp.endHandler(v -> testComplete());
      });
      req.exceptionHandler(t -> fail("Should not be called"));
      req.setTimeout(timeout);
      req.end();
    }));

    await();
  }

  @Test
  public void testRequestTimeoutCanceledWhenRequestHasAnOtherError() {
    AtomicReference<Throwable> exception = new AtomicReference<>();
    // There is no server running, should fail to connect
    HttpClientRequest req = client.request(HttpMethod.GET, DEFAULT_HTTP_PORT, DEFAULT_HTTP_HOST, DEFAULT_TEST_URI, resp -> {
      fail("End should not be called because the request should fail to connect");
    });
    req.exceptionHandler(exception::set);
    req.setTimeout(800);
    req.end();

    vertx.setTimer(1500, id -> {
      assertNotNull("Expected an exception to be set", exception.get());
      assertFalse("Expected to not end with timeout exception, but did: " + exception.get(), exception.get() instanceof TimeoutException);
      testComplete();
    });

    await();
  }

  @Test
  public void testRequestTimeoutCanceledWhenRequestEndsNormally() {
    server.requestHandler(req -> req.response().end());

    server.listen(onSuccess(s -> {
      AtomicReference<Throwable> exception = new AtomicReference<>();

      // There is no server running, should fail to connect
      HttpClientRequest req = client.request(HttpMethod.GET, DEFAULT_HTTP_PORT, DEFAULT_HTTP_HOST, DEFAULT_TEST_URI, noOpHandler());
      req.exceptionHandler(exception::set);
      req.setTimeout(500);
      req.end();

      vertx.setTimer(1000, id -> {
        assertNull("Did not expect any exception", exception.get());
        testComplete();
      });
    }));

    await();
  }

  @Test
  public void testRequestNotReceivedIfTimedout() {
    server.requestHandler(req -> {
      vertx.setTimer(500, id -> {
        req.response().setStatusCode(200);
        req.response().end("OK");
      });
    });

    server.listen(onSuccess(s -> {
      HttpClientRequest req = client.request(HttpMethod.GET, DEFAULT_HTTP_PORT, DEFAULT_HTTP_HOST, DEFAULT_TEST_URI, resp -> fail("Response should not be handled"));
      req.exceptionHandler(t -> {
        assertTrue("Expected to end with timeout exception but ended with other exception: " + t, t instanceof TimeoutException);
        //Delay a bit to let any response come back
        vertx.setTimer(500, id -> testComplete());
      });
      req.setTimeout(100);
      req.end();
    }));

    await();
  }

  @Test
  public void testServerWebsocketIdleTimeout() {
    server.close();
    server = vertx.createHttpServer(new HttpServerOptions().setIdleTimeout(1).setPort(DEFAULT_HTTP_PORT).setHost(DEFAULT_HTTP_HOST));
    server.websocketHandler(ws -> {}).listen(ar -> {
      assertTrue(ar.succeeded());
      client.websocket(DEFAULT_HTTP_PORT, DEFAULT_HTTP_HOST, "/", ws -> {
        ws.closeHandler(v -> testComplete());
      });
    });

    await();
  }


  @Test
  public void testClientWebsocketIdleTimeout() {
    client.close();
    client = vertx.createHttpClient(new HttpClientOptions().setIdleTimeout(1));
    server.websocketHandler(ws -> {}).listen(ar -> {
      client.websocket(DEFAULT_HTTP_PORT, DEFAULT_HTTP_HOST, "/", ws -> {
        ws.closeHandler(v -> testComplete());
      });

    });

    await();
  }

  @Test
  // Client trusts all server certs
  public void testTLSClientTrustAll() throws Exception {
    testTLS(KeyCert.NONE, Trust.NONE, KeyCert.JKS, Trust.NONE, false, false, true, false, true);
  }

  @Test
  // Server specifies cert that the client trusts (not trust all)
  public void testTLSClientTrustServerCert() throws Exception {
    testTLS(KeyCert.NONE, Trust.JKS, KeyCert.JKS, Trust.NONE, false, false, false, false, true);
  }

  @Test
  // Server specifies cert that the client trusts (not trust all)
  public void testTLSClientTrustServerCertPKCS12() throws Exception {
    testTLS(KeyCert.NONE, Trust.JKS, KeyCert.PKCS12, Trust.NONE, false, false, false, false, true);
  }

  @Test
  // Server specifies cert that the client trusts (not trust all)
  public void testTLSClientTrustServerCertPEM() throws Exception {
    testTLS(KeyCert.NONE, Trust.JKS, KeyCert.PEM, Trust.NONE, false, false, false, false, true);
  }

  @Test
  // Server specifies cert that the client trusts via a CA (not trust all)
  public void testTLSClientTrustServerCertJKS_CAWithJKS_CA() throws Exception {
    testTLS(KeyCert.NONE, Trust.JKS_CA, KeyCert.JKS_CA, Trust.NONE, false, false, false, false, true);
  }

  @Test
  // Server specifies cert that the client trusts via a CA (not trust all)
  public void testTLSClientTrustServerCertJKS_CAWithPKCS12_CA() throws Exception {
    testTLS(KeyCert.NONE, Trust.PKCS12_CA, KeyCert.JKS_CA, Trust.NONE, false, false, false, false, true);
  }

  @Test
  // Server specifies cert that the client trusts via a CA (not trust all)
  public void testTLSClientTrustServerCertJKS_CAWithPEM_CA() throws Exception {
    testTLS(KeyCert.NONE, Trust.PEM_CA, KeyCert.JKS_CA, Trust.NONE, false, false, false, false, true);
  }

  @Test
  // Server specifies cert that the client trusts via a CA (not trust all)
  public void testTLSClientTrustServerCertPKCS12_CAWithJKS_CA() throws Exception {
    testTLS(KeyCert.NONE, Trust.JKS_CA, KeyCert.PKCS12_CA, Trust.NONE, false, false, false, false, true);
  }

  @Test
  // Server specifies cert that the client trusts via a CA (not trust all)
  public void testTLSClientTrustServerCertPKCS12_CAWithPKCS12_CA() throws Exception {
    testTLS(KeyCert.NONE, Trust.PKCS12_CA, KeyCert.PKCS12_CA, Trust.NONE, false, false, false, false, true);
  }

  @Test
  // Server specifies cert that the client trusts via a CA (not trust all)
  public void testTLSClientTrustServerCertPKCS12_CAWithPEM_CA() throws Exception {
    testTLS(KeyCert.NONE, Trust.PEM_CA, KeyCert.PKCS12_CA, Trust.NONE, false, false, false, false, true);
  }

  @Test
  // Server specifies cert that the client trusts via a CA (not trust all)
  public void testTLSClientTrustServerCertPEM_CAWithJKS_CA() throws Exception {
    testTLS(KeyCert.NONE, Trust.JKS_CA, KeyCert.PEM_CA, Trust.NONE, false, false, false, false, true);
  }

  @Test
  // Server specifies cert that the client trusts via a CA (not trust all)
  public void testTLSClientTrustServerCertPEM_CAWithPKCS12_CA() throws Exception {
    testTLS(KeyCert.NONE, Trust.PKCS12_CA, KeyCert.PEM_CA, Trust.NONE, false, false, false, false, true);
  }

  @Test
  // Server specifies cert that the client trusts via a CA (not trust all)
  public void testTLSClientTrustServerCertPEM_CAWithPEM_CA() throws Exception {
    testTLS(KeyCert.NONE, Trust.PEM_CA, KeyCert.PEM_CA, Trust.NONE, false, false, false, false, true);
  }

  @Test
  // Server specifies cert that the client trusts (not trust all)
  public void testTLSClientTrustPKCS12ServerCert() throws Exception {
    testTLS(KeyCert.NONE, Trust.PKCS12, KeyCert.JKS, Trust.NONE, false, false, false, false, true);
  }

  @Test
  // Server specifies cert that the client trusts (not trust all)
  public void testTLSClientTrustPEMServerCert() throws Exception {
    testTLS(KeyCert.NONE, Trust.PEM, KeyCert.JKS, Trust.NONE, false, false, false, false, true);
  }

  @Test
  // Server specifies cert that the client doesn't trust
  public void testTLSClientUntrustedServer() throws Exception {
    testTLS(KeyCert.NONE, Trust.NONE, KeyCert.JKS, Trust.NONE, false, false, false, false, false);
  }

  @Test
  // Server specifies cert that the client doesn't trust
  public void testTLSClientUntrustedServerPEM() throws Exception {
    testTLS(KeyCert.NONE, Trust.NONE, KeyCert.PEM, Trust.NONE, false, false, false, false, false);
  }

  @Test
  //Client specifies cert even though it's not required
  public void testTLSClientCertNotRequired() throws Exception {
    testTLS(KeyCert.JKS, Trust.JKS, KeyCert.JKS, Trust.JKS, false, false, false, false, true);
  }

  @Test
  //Client specifies cert even though it's not required
  public void testTLSClientCertNotRequiredPEM() throws Exception {
    testTLS(KeyCert.JKS, Trust.JKS, KeyCert.PEM, Trust.JKS, false, false, false, false, true);
  }

  @Test
  //Client specifies cert and it is required
  public void testTLSClientCertRequired() throws Exception {
    testTLS(KeyCert.JKS, Trust.JKS, KeyCert.JKS, Trust.JKS, true, false, false, false, true);
  }

  @Test
  //Client specifies cert and it is required
  public void testTLSClientCertRequiredPKCS12() throws Exception {
    testTLS(KeyCert.JKS, Trust.JKS, KeyCert.JKS, Trust.PKCS12, true, false, false, false, true);
  }

  @Test
  //Client specifies cert and it is required
  public void testTLSClientCertRequiredPEM() throws Exception {
    testTLS(KeyCert.JKS, Trust.JKS, KeyCert.JKS, Trust.PEM, true, false, false, false, true);
  }

  @Test
  //Client specifies cert and it is required
  public void testTLSClientCertPKCS12Required() throws Exception {
    testTLS(KeyCert.PKCS12, Trust.JKS, KeyCert.JKS, Trust.JKS, true, false, false, false, true);
  }

  @Test
  //Client specifies cert and it is required
  public void testTLSClientCertPEMRequired() throws Exception {
    testTLS(KeyCert.PEM, Trust.JKS, KeyCert.JKS, Trust.JKS, true, false, false, false, true);
  }

  @Test
  //Client specifies cert by CA and it is required
  public void testTLSClientCertPEM_CARequired() throws Exception {
    testTLS(KeyCert.PEM_CA, Trust.JKS, KeyCert.JKS, Trust.PEM_CA, true, false, false, false, true);
  }

  @Test
  //Client doesn't specify cert but it's required
  public void testTLSClientCertRequiredNoClientCert() throws Exception {
    testTLS(KeyCert.NONE, Trust.JKS, KeyCert.JKS, Trust.JKS, true, false, false, false, false);
  }

  @Test
  //Client specifies cert but it's not trusted
  public void testTLSClientCertClientNotTrusted() throws Exception {
    testTLS(KeyCert.JKS, Trust.JKS, KeyCert.JKS, Trust.NONE, true, false, false, false, false);
  }

  @Test
  // Server specifies cert that the client does not trust via a revoked certificate of the CA
  public void testTLSClientRevokedServerCert() throws Exception {
    testTLS(KeyCert.NONE, Trust.PEM_CA, KeyCert.PEM_CA, Trust.NONE, false, false, false, true, false);
  }

  @Test
  //Client specifies cert that the server does not trust via a revoked certificate of the CA
  public void testTLSRevokedClientCertServer() throws Exception {
    testTLS(KeyCert.PEM_CA, Trust.JKS, KeyCert.JKS, Trust.PEM_CA, true, true, false, false, false);
  }

  @Test
  // Specify some cipher suites
  public void testTLSCipherSuites() throws Exception {
    testTLS(KeyCert.NONE, Trust.NONE, KeyCert.JKS, Trust.NONE, false, false, true, false, true, ENABLED_CIPHER_SUITES);
  }

  private void testTLS(KeyCert clientCert, Trust clientTrust,
                       KeyCert serverCert, Trust serverTrust,
                       boolean requireClientAuth, boolean serverUsesCrl, boolean clientTrustAll,
                       boolean clientUsesCrl, boolean shouldPass,
                       String... enabledCipherSuites) throws Exception {
    client.close();
    server.close();
    HttpClientOptions options = new HttpClientOptions();
    options.setSsl(true);
    if (clientTrustAll) {
      options.setTrustAll(true);
    }
    if (clientUsesCrl) {
      options.addCrlPath(findFileOnClasspath("tls/ca/crl.pem"));
    }
    setOptions(options, getClientTrustOptions(clientTrust));
    setOptions(options, getClientCertOptions(clientCert));
    for (String suite: enabledCipherSuites) {
      options.addEnabledCipherSuite(suite);
    }
    client = vertx.createHttpClient(options);
    HttpServerOptions serverOptions = new HttpServerOptions();
    serverOptions.setSsl(true);
    setOptions(serverOptions, getServerTrustOptions(serverTrust));
    setOptions(serverOptions, getServerCertOptions(serverCert));
    if (requireClientAuth) {
      serverOptions.setClientAuthRequired(true);
    }
    if (serverUsesCrl) {
      serverOptions.addCrlPath(findFileOnClasspath("tls/ca/crl.pem"));
    }
    for (String suite: enabledCipherSuites) {
      serverOptions.addEnabledCipherSuite(suite);
    }
    server = vertx.createHttpServer(serverOptions.setPort(4043));
    server.requestHandler(req -> {
      req.bodyHandler(buffer -> {
        assertEquals("foo", buffer.toString());
        req.response().end("bar");
      });
    });
    server.listen(ar -> {
      assertTrue(ar.succeeded());

      HttpClientRequest req = client.request(HttpMethod.GET, 4043, DEFAULT_HTTP_HOST, DEFAULT_TEST_URI, response -> {
        response.bodyHandler(data -> assertEquals("bar", data.toString()));
        testComplete();
      });
      req.exceptionHandler(t -> {
        if (shouldPass) {
          t.printStackTrace();
          fail("Should not throw exception");
        } else {
          testComplete();
        }
      });
      req.end("foo");
    });
    await();
  }

  @Test
  public void testJKSInvalidPath() {
    testInvalidKeyStore(((JksOptions) getServerCertOptions(KeyCert.JKS)).setPath("/invalid.jks"), "java.nio.file.NoSuchFileException: ", "invalid.jks");
  }

  @Test
  public void testJKSMissingPassword() {
    testInvalidKeyStore(((JksOptions) getServerCertOptions(KeyCert.JKS)).setPassword(null), "Password must not be null", null);
  }

  @Test
  public void testJKSInvalidPassword() {
    testInvalidKeyStore(((JksOptions) getServerCertOptions(KeyCert.JKS)).setPassword("wrongpassword"), "Keystore was tampered with, or password was incorrect", null);
  }

  @Test
  public void testPKCS12InvalidPath() {
    testInvalidKeyStore(((PfxOptions) getServerCertOptions(KeyCert.PKCS12)).setPath("/invalid.p12"), "java.nio.file.NoSuchFileException: ", "invalid.p12");
  }

  @Test
  public void testPKCS12MissingPassword() {
    testInvalidKeyStore(((PfxOptions) getServerCertOptions(KeyCert.PKCS12)).setPassword(null), "Get Key failed: null", null);
  }

  @Test
  public void testPKCS12InvalidPassword() {
    testInvalidKeyStore(((PfxOptions) getServerCertOptions(KeyCert.PKCS12)).setPassword("wrongpassword"), "failed to decrypt safe contents entry: javax.crypto.BadPaddingException: Given final block not properly padded", null);
  }

  @Test
  public void testKeyCertMissingKeyPath() {
    testInvalidKeyStore(((PemKeyCertOptions) getServerCertOptions(KeyCert.PEM)).setKeyPath(null), "Missing private key", null);
  }

  @Test
  public void testKeyCertInvalidKeyPath() {
    testInvalidKeyStore(((PemKeyCertOptions) getServerCertOptions(KeyCert.PEM)).setKeyPath("/invalid.pem"), "java.nio.file.NoSuchFileException: ", "invalid.pem");
  }

  @Test
  public void testKeyCertMissingCertPath() {
    testInvalidKeyStore(((PemKeyCertOptions) getServerCertOptions(KeyCert.PEM)).setCertPath(null), "Missing X.509 certificate", null);
  }

  @Test
  public void testKeyCertInvalidCertPath() {
    testInvalidKeyStore(((PemKeyCertOptions) getServerCertOptions(KeyCert.PEM)).setCertPath("/invalid.pem"), "java.nio.file.NoSuchFileException: ", "invalid.pem");
  }

  @Test
  public void testKeyCertInvalidPem() throws IOException {
    String[] contents = {
        "",
        "-----BEGIN PRIVATE KEY-----",
        "-----BEGIN PRIVATE KEY-----\n-----END PRIVATE KEY-----",
        "-----BEGIN PRIVATE KEY-----\n*\n-----END PRIVATE KEY-----"
    };
    String[] messages = {
        "Missing -----BEGIN PRIVATE KEY----- delimiter",
        "Missing -----END PRIVATE KEY----- delimiter",
        "Empty pem file",
        "Input byte[] should at least have 2 bytes for base64 bytes"
    };
    for (int i = 0;i < contents.length;i++) {
      Path file = testFolder.newFile("vertx" + UUID.randomUUID().toString() + ".pem").toPath();
      Files.write(file, Collections.singleton(contents[i]));
      String expectedMessage = messages[i];
      testInvalidKeyStore(((PemKeyCertOptions) getServerCertOptions(KeyCert.PEM)).setKeyPath(file.toString()), expectedMessage, null);
    }
  }

  @Test
  public void testCaInvalidPath() {
    testInvalidTrustStore(new PemTrustOptions().addCertPath("/invalid.pem"), "java.nio.file.NoSuchFileException: ", "invalid.pem");
  }

  @Test
  public void testCaInvalidPem() throws IOException {
    String[] contents = {
        "",
        "-----BEGIN CERTIFICATE-----",
        "-----BEGIN CERTIFICATE-----\n-----END CERTIFICATE-----",
        "-----BEGIN CERTIFICATE-----\n*\n-----END CERTIFICATE-----"
    };
    String[] messages = {
        "Missing -----BEGIN CERTIFICATE----- delimiter",
        "Missing -----END CERTIFICATE----- delimiter",
        "Empty pem file",
        "Input byte[] should at least have 2 bytes for base64 bytes"
    };
    for (int i = 0;i < contents.length;i++) {
      Path file = testFolder.newFile("vertx" + UUID.randomUUID().toString() + ".pem").toPath();
      Files.write(file, Collections.singleton(contents[i]));
      String expectedMessage = messages[i];
      testInvalidTrustStore(new PemTrustOptions().addCertPath(file.toString()), expectedMessage, null);
    }
  }

  private void testInvalidKeyStore(KeyCertOptions options, String expectedPrefix, String expectedSuffix) {
    HttpServerOptions serverOptions = new HttpServerOptions();
    setOptions(serverOptions, options);
    serverOptions.setSsl(true);
    serverOptions.setPort(4043);
    testStore(serverOptions, expectedPrefix, expectedSuffix);
  }

  private void testInvalidTrustStore(TrustOptions options, String expectedPrefix, String expectedSuffix) {
    HttpServerOptions serverOptions = new HttpServerOptions();
    setOptions(serverOptions, options);
    serverOptions.setSsl(true);
    serverOptions.setPort(4043);
    testStore(serverOptions, expectedPrefix, expectedSuffix);
  }

  private void testStore(HttpServerOptions serverOptions, String expectedPrefix, String expectedSuffix) {
    HttpServer server = vertx.createHttpServer(serverOptions);
    server.requestHandler(req -> {
    });
    try {
      server.listen();
      fail("Was expecting a failure");
    } catch (VertxException e) {
      assertNotNull(e.getCause());
      if(expectedSuffix == null)
        assertEquals(expectedPrefix, e.getCause().getMessage());
      else {
        assertTrue(e.getCause().getMessage().startsWith(expectedPrefix));
        assertTrue(e.getCause().getMessage().endsWith(expectedSuffix));
      }
    }
  }

  @Test
  public void testCrlInvalidPath() throws Exception {
    HttpClientOptions clientOptions = new HttpClientOptions();
    setOptions(clientOptions, getClientTrustOptions(Trust.PEM_CA));
    clientOptions.setSsl(true);
    clientOptions.addCrlPath("/invalid.pem");
    HttpClient client = vertx.createHttpClient(clientOptions);
    HttpClientRequest req = client.request(HttpMethod.CONNECT, DEFAULT_HTTP_PORT, DEFAULT_HTTP_HOST, "/", (handler) -> {});
    try {
      req.end();
      fail("Was expecting a failure");
    } catch (VertxException e) {
      assertNotNull(e.getCause());
      assertEquals(NoSuchFileException.class, e.getCause().getCause().getClass());
    }
  }

  @Test
  public void testConnectInvalidPort() {
    client.request(HttpMethod.GET, 9998, DEFAULT_HTTP_HOST, DEFAULT_TEST_URI, resp -> fail("Connect should not be called")).
        exceptionHandler(t -> testComplete()).
        end();

    await();
  }

  @Test
  public void testConnectInvalidHost() {
    client.request(HttpMethod.GET, 9998, "255.255.255.255", DEFAULT_TEST_URI, resp -> fail("Connect should not be called")).
        exceptionHandler(t -> testComplete()).
        end();

    await();
  }

  @Test
  public void testSetHandlersAfterListening() throws Exception {
    server.requestHandler(noOpHandler());

    server.listen(onSuccess(s -> {
      assertIllegalStateException(() -> server.requestHandler(noOpHandler()));
      assertIllegalStateException(() -> server.websocketHandler(noOpHandler()));
      testComplete();
    }));

    await();
  }

  @Test
  public void testSetHandlersAfterListening2() throws Exception {
    server.requestHandler(noOpHandler());

    server.listen();
    assertIllegalStateException(() -> server.requestHandler(noOpHandler()));
    assertIllegalStateException(() -> server.websocketHandler(noOpHandler()));
  }

  @Test
  public void testListenNoHandlers() throws Exception {
    assertIllegalStateException(() -> server.listen(ar -> {
    }));
  }

  @Test
  public void testListenNoHandlers2() throws Exception {
    assertIllegalStateException(() -> server.listen());
  }

  @Test
  public void testListenTwice() throws Exception {
    server.requestHandler(noOpHandler());
    server.listen();
    assertIllegalStateException(() -> server.listen());
  }

  @Test
  public void testListenTwice2() throws Exception {
    server.requestHandler(noOpHandler());
    server.listen(ar -> {
      assertTrue(ar.succeeded());
      assertIllegalStateException(() -> server.listen());
      testComplete();
    });
    await();
  }

  @Test
  public void testSharedServersRoundRobin() throws Exception {
    client.close();
    server.close();
    client = vertx.createHttpClient(new HttpClientOptions().setKeepAlive(false));
    int numServers = 5;
    int numRequests = numServers * 100;

    List<HttpServer> servers = new ArrayList<>();
    Set<HttpServer> connectedServers = Collections.newSetFromMap(new ConcurrentHashMap<>());
    Map<HttpServer, Integer> requestCount = new ConcurrentHashMap<>();

    CountDownLatch latchListen = new CountDownLatch(numServers);
    CountDownLatch latchConns = new CountDownLatch(numRequests);
    Set<Context> contexts = new ConcurrentHashSet<>();
    for (int i = 0; i < numServers; i++) {
      HttpServer theServer = vertx.createHttpServer(new HttpServerOptions().setPort(DEFAULT_HTTP_PORT));
      servers.add(theServer);
      final AtomicReference<Context> context = new AtomicReference<>();
      theServer.requestHandler(req -> {
        Context ctx = Vertx.currentContext();
        if (context.get() != null) {
          assertSame(ctx, context.get());
        } else {
          context.set(ctx);
          contexts.add(ctx);
        }
        connectedServers.add(theServer);
        Integer cnt = requestCount.get(theServer);
        int icnt = cnt == null ? 0 : cnt;
        icnt++;
        requestCount.put(theServer, icnt);
        latchConns.countDown();
        req.response().end();
      }).listen(onSuccess(s -> latchListen.countDown()));
    }
    assertTrue(latchListen.await(10, TimeUnit.SECONDS));


    // Create a bunch of connections
    CountDownLatch latchClient = new CountDownLatch(numRequests);
    for (int i = 0; i < numRequests; i++) {
      client.request(HttpMethod.GET, DEFAULT_HTTP_PORT, DEFAULT_HTTP_HOST, DEFAULT_TEST_URI, res -> latchClient.countDown()).end();
    }

    assertTrue(latchClient.await(10, TimeUnit.SECONDS));
    assertTrue(latchConns.await(10, TimeUnit.SECONDS));

    assertEquals(numServers, connectedServers.size());
    for (HttpServer server : servers) {
      assertTrue(connectedServers.contains(server));
    }
    assertEquals(numServers, requestCount.size());
    for (int cnt : requestCount.values()) {
      assertEquals(numRequests / numServers, cnt);
    }
    assertEquals(numServers, contexts.size());

    CountDownLatch closeLatch = new CountDownLatch(numServers);

    for (HttpServer server : servers) {
      server.close(ar -> {
        assertTrue(ar.succeeded());
        closeLatch.countDown();
      });
    }

    assertTrue(closeLatch.await(10, TimeUnit.SECONDS));

    testComplete();
  }

  @Test
  public void testSharedServersRoundRobinWithOtherServerRunningOnDifferentPort() throws Exception {
    // Have a server running on a different port to make sure it doesn't interact
    CountDownLatch latch = new CountDownLatch(1);
    HttpServer theServer = vertx.createHttpServer(new HttpServerOptions().setPort(8081));
    theServer.requestHandler(req -> {
      fail("Should not process request");
    }).listen(onSuccess(s -> latch.countDown()));
    awaitLatch(latch);

    testSharedServersRoundRobin();
  }

  @Test
  public void testSharedServersRoundRobinButFirstStartAndStopServer() throws Exception {
    // Start and stop a server on the same port/host before hand to make sure it doesn't interact
    CountDownLatch latch = new CountDownLatch(1);
    HttpServer theServer = vertx.createHttpServer(new HttpServerOptions().setPort(DEFAULT_HTTP_PORT));
    theServer.requestHandler(req -> {
      fail("Should not process request");
    }).listen(onSuccess(s -> latch.countDown()));
    awaitLatch(latch);

    CountDownLatch closeLatch = new CountDownLatch(1);
    theServer.close(ar -> {
      assertTrue(ar.succeeded());
      closeLatch.countDown();
    });
    assertTrue(closeLatch.await(10, TimeUnit.SECONDS));

    testSharedServersRoundRobin();
  }

  @Test
  public void testHeadNoBody() {
    server.requestHandler(req -> {
      assertEquals(HttpMethod.HEAD, req.method());
      // Head never contains a body but it can contain a Content-Length header
      // Since headers from HEAD must correspond EXACTLY with corresponding headers for GET
      req.response().headers().set("Content-Length", String.valueOf(41));
      req.response().end();
    });

    server.listen(onSuccess(s -> {
      client.request(HttpMethod.HEAD, DEFAULT_HTTP_PORT, DEFAULT_HTTP_HOST, DEFAULT_TEST_URI, resp -> {
        assertEquals(41, Integer.parseInt(resp.headers().get("Content-Length")));
        resp.endHandler(v -> testComplete());
      }).end();
    }));

    await();
  }

  @Test
  public void testRemoteAddress() {
    server.requestHandler(req -> {
      assertEquals("127.0.0.1", req.remoteAddress().host());
      req.response().end();
    });

    server.listen(onSuccess(s -> {
      client.request(HttpMethod.GET, DEFAULT_HTTP_PORT, DEFAULT_HTTP_HOST, DEFAULT_TEST_URI, resp -> resp.endHandler(v -> testComplete())).end();
    }));

    await();
  }

  @Test
  public void testGetAbsoluteURI() {
    server.requestHandler(req -> {
      assertEquals("http://localhost:" + DEFAULT_HTTP_PORT + "/foo/bar", req.absoluteURI().toString());
      req.response().end();
    });

    server.listen(onSuccess(s -> {
      client.request(HttpMethod.GET, DEFAULT_HTTP_PORT, DEFAULT_HTTP_HOST, "/foo/bar", resp -> resp.endHandler(v -> testComplete())).end();
    }));

    await();
  }

  @Test
  public void testListenInvalidPort() throws Exception {
    /* Port 7 is free for use by any application in Windows, so this test fails. */
    Assume.assumeFalse(System.getProperty("os.name").startsWith("Windows"));
    server.close();
    server = vertx.createHttpServer(new HttpServerOptions().setPort(7));
    server.requestHandler(noOpHandler()).listen(onFailure(server -> testComplete()));
    await();
  }

  @Test
  public void testListenInvalidHost() {
    server.close();
    server = vertx.createHttpServer(new HttpServerOptions().setPort(DEFAULT_HTTP_PORT).setHost("iqwjdoqiwjdoiqwdiojwd"));
    server.requestHandler(noOpHandler());
    server.listen(onFailure(s -> testComplete()));
  }

  @Test
  public void testPauseClientResponse() {
    int numWrites = 10;
    int numBytes = 100;
    server.requestHandler(req -> {
      req.response().setChunked(true);
      // Send back a big response in several chunks
      for (int i = 0; i < numWrites; i++) {
        req.response().write(TestUtils.randomBuffer(numBytes));
      }
      req.response().end();
    });

    AtomicBoolean paused = new AtomicBoolean();
    Buffer totBuff = Buffer.buffer();
    HttpClientRequest clientRequest = client.request(HttpMethod.GET, DEFAULT_HTTP_PORT, DEFAULT_HTTP_HOST, DEFAULT_TEST_URI, resp -> {
      resp.pause();
      paused.set(true);
      resp.handler(chunk -> {
        if (paused.get()) {
          fail("Shouldn't receive chunks when paused");
        } else {
          totBuff.appendBuffer(chunk);
        }
      });
      resp.endHandler(v -> {
        if (paused.get()) {
          fail("Shouldn't receive chunks when paused");
        } else {
          assertEquals(numWrites * numBytes, totBuff.length());
          testComplete();
        }
      });
      vertx.setTimer(500, id -> {
        paused.set(false);
        resp.resume();
      });
    });

    server.listen(onSuccess(s -> clientRequest.end()));

    await();
  }

  @Test
  public void testDefaultHttpVersion() {
    server.requestHandler(req -> {
      assertEquals(HttpVersion.HTTP_1_1, req.version());
      req.response().end();
    });

    server.listen(onSuccess(s -> {
      client.request(HttpMethod.GET, DEFAULT_HTTP_PORT, DEFAULT_HTTP_HOST, DEFAULT_TEST_URI, resp -> resp.endHandler(v -> testComplete())).end();
    }));

    await();
  }

  @Test
  public void testHttp11PersistentConnectionNotClosed() throws Exception {
    client.close();

    server.requestHandler(req -> {
      assertEquals(HttpVersion.HTTP_1_1, req.version());
      assertNull(req.getHeader("Connection"));
      req.response().end();
      assertFalse(req.response().closed());
    });

    server.listen(onSuccess(s -> {
      client = vertx.createHttpClient(new HttpClientOptions().setProtocolVersion(HttpVersion.HTTP_1_1).setKeepAlive(true));
      HttpClientRequest req = client.request(HttpMethod.GET, DEFAULT_HTTP_PORT, DEFAULT_HTTP_HOST, DEFAULT_TEST_URI, resp -> {
        resp.endHandler(v -> {
          assertNull(resp.getHeader("Connection"));
          assertEquals(resp.getHeader("Content-Length"), "0");
          testComplete();
        });
      });
      req.end();
    }));

    await();
  }

  @Test
  public void testHttp11NonPersistentConnectionClosed() throws Exception {
    client.close();

    server.requestHandler(req -> {
      assertEquals(HttpVersion.HTTP_1_1, req.version());
      assertEquals(req.getHeader("Connection"), "close");
      req.response().end();
      assertTrue(req.response().closed());
    });

    server.listen(onSuccess(s -> {
      client = vertx.createHttpClient(new HttpClientOptions().setProtocolVersion(HttpVersion.HTTP_1_1).setKeepAlive(false));
      HttpClientRequest req = client.request(HttpMethod.GET, DEFAULT_HTTP_PORT, DEFAULT_HTTP_HOST, DEFAULT_TEST_URI, resp -> {
        resp.endHandler(v -> {
          assertEquals(resp.getHeader("Connection"), "close");
          testComplete();
        });
      });
      req.end();
    }));

    await();
  }

  @Test
  public void testHttp10KeepAliveConnectionNotClosed() throws Exception {
    client.close();

    server.requestHandler(req -> {
      assertEquals(HttpVersion.HTTP_1_0, req.version());
      assertEquals(req.getHeader("Connection"), "keep-alive");
      req.response().end();
      assertFalse(req.response().closed());
    });

    server.listen(onSuccess(s -> {
      client = vertx.createHttpClient(new HttpClientOptions().setProtocolVersion(HttpVersion.HTTP_1_0).setKeepAlive(true));
      HttpClientRequest req = client.request(HttpMethod.GET, DEFAULT_HTTP_PORT, DEFAULT_HTTP_HOST, DEFAULT_TEST_URI, resp -> {
        resp.endHandler(v -> {
          assertEquals(resp.getHeader("Connection"), "keep-alive");
          assertEquals(resp.getHeader("Content-Length"), "0");
          testComplete();
        });
      });
      req.end();
    }));

    await();
  }

  @Test
  public void testHttp10NonKeepAliveConnectionClosed() throws Exception {
    client.close();

    server.requestHandler(req -> {
      assertEquals(HttpVersion.HTTP_1_0, req.version());
      assertNull(req.getHeader("Connection"));
      req.response().end();
      assertTrue(req.response().closed());
    });

    server.listen(onSuccess(s -> {
      client = vertx.createHttpClient(new HttpClientOptions().setProtocolVersion(HttpVersion.HTTP_1_0).setKeepAlive(false));
      HttpClientRequest req = client.request(HttpMethod.GET, DEFAULT_HTTP_PORT, DEFAULT_HTTP_HOST, DEFAULT_TEST_URI, resp -> {
        resp.endHandler(v -> {
          assertNull(resp.getHeader("Connection"));
          testComplete();
        });
      });
      req.end();
    }));

    await();
  }

  @Test
  public void testFormUploadSmallFile() throws Exception {
    testFormUploadFile(TestUtils.randomAlphaString(100), false);
  }

  @Test
  public void testFormUploadLargerFile() throws Exception {
    testFormUploadFile(TestUtils.randomAlphaString(20000), false);
  }

  @Test
  public void testFormUploadSmallFileStreamToDisk() throws Exception {
    testFormUploadFile(TestUtils.randomAlphaString(100), true);
  }

  @Test
  public void testFormUploadLargerFileStreamToDisk() throws Exception {
    testFormUploadFile(TestUtils.randomAlphaString(20000), true);
  }

  private void testFormUploadFile(String contentStr, boolean streamToDisk) throws Exception {

    Buffer content = Buffer.buffer(contentStr);

    AtomicInteger attributeCount = new AtomicInteger();

    server.requestHandler(req -> {
      if (req.method() == HttpMethod.POST) {
        assertEquals(req.path(), "/form");
        req.response().setChunked(true);
        req.setExpectMultipart(true);
        assertTrue(req.isExpectMultipart());

        // Now try setting again, it shouldn't have an effect
        req.setExpectMultipart(true);
        assertTrue(req.isExpectMultipart());

        req.uploadHandler(upload -> {
          Buffer tot = Buffer.buffer();
          assertEquals("file", upload.name());
          assertEquals("tmp-0.txt", upload.filename());
          assertEquals("image/gif", upload.contentType());
          String uploadedFileName;
          if (!streamToDisk) {
            upload.handler(buffer -> tot.appendBuffer(buffer));
            uploadedFileName = null;
          } else {
            uploadedFileName = new File(testDir, UUID.randomUUID().toString()).getPath();
            upload.streamToFileSystem(uploadedFileName);
          }
          upload.endHandler(v -> {
            if (streamToDisk) {
              Buffer uploaded = vertx.fileSystem().readFileBlocking(uploadedFileName);
              assertEquals(content, uploaded);
            } else {
              assertEquals(content, tot);
            }
            assertTrue(upload.isSizeAvailable());
            assertEquals(content.length(), upload.size());
          });
        });
        req.endHandler(v -> {
          MultiMap attrs = req.formAttributes();
          attributeCount.set(attrs.size());
          req.response().end();
        });
      }
    });

    server.listen(onSuccess(s -> {
      HttpClientRequest req = client.request(HttpMethod.POST, DEFAULT_HTTP_PORT, DEFAULT_HTTP_HOST, "/form", resp -> {
        // assert the response
        assertEquals(200, resp.statusCode());
        resp.bodyHandler(body -> {
          assertEquals(0, body.length());
        });
        assertEquals(0, attributeCount.get());
        testComplete();
      });

      String boundary = "dLV9Wyq26L_-JQxk6ferf-RT153LhOO";
      Buffer buffer = Buffer.buffer();
      String body =
        "--" + boundary + "\r\n" +
          "Content-Disposition: form-data; name=\"file\"; filename=\"tmp-0.txt\"\r\n" +
          "Content-Type: image/gif\r\n" +
          "\r\n" +
          contentStr + "\r\n" +
          "--" + boundary + "--\r\n";

      buffer.appendString(body);
      req.headers().set("content-length", String.valueOf(buffer.length()));
      req.headers().set("content-type", "multipart/form-data; boundary=" + boundary);
      req.write(buffer).end();
    }));

    await();
  }

  @Test
  public void testFormUploadAttributes() throws Exception {
    AtomicInteger attributeCount = new AtomicInteger();
    server.requestHandler(req -> {
      if (req.method() == HttpMethod.POST) {
        assertEquals(req.path(), "/form");
        req.response().setChunked(true);
        req.setExpectMultipart(true);
        req.uploadHandler(upload -> upload.handler(buffer -> {
          fail("Should get here");
        }));
        req.endHandler(v -> {
          MultiMap attrs = req.formAttributes();
          attributeCount.set(attrs.size());
          assertEquals("vert x", attrs.get("framework"));
          assertEquals("vert x", req.getFormAttribute("framework"));
          assertEquals("jvm", attrs.get("runson"));
          assertEquals("jvm", req.getFormAttribute("runson"));
          req.response().end();
        });
      }
    });

    server.listen(onSuccess(s -> {
      HttpClientRequest req = client.request(HttpMethod.POST, DEFAULT_HTTP_PORT, DEFAULT_HTTP_HOST, "/form", resp -> {
        // assert the response
        assertEquals(200, resp.statusCode());
        resp.bodyHandler(body -> {
          assertEquals(0, body.length());
        });
        assertEquals(2, attributeCount.get());
        testComplete();
      });
      try {
        Buffer buffer = Buffer.buffer();
        // Make sure we have one param that needs url encoding
        buffer.appendString("framework=" + URLEncoder.encode("vert x", "UTF-8") + "&runson=jvm", "UTF-8");
        req.headers().set("content-length", String.valueOf(buffer.length()));
        req.headers().set("content-type", "application/x-www-form-urlencoded");
        req.write(buffer).end();
      } catch (UnsupportedEncodingException e) {
        fail(e.getMessage());
      }
    }));

    await();
  }

  @Test
  public void testFormUploadAttributes2() throws Exception {
    AtomicInteger attributeCount = new AtomicInteger();
    server.requestHandler(req -> {
      if (req.method() == HttpMethod.POST) {
        assertEquals(req.path(), "/form");
        req.setExpectMultipart(true);
        req.uploadHandler(event -> event.handler(buffer -> {
          fail("Should not get here");
        }));
        req.endHandler(v -> {
          MultiMap attrs = req.formAttributes();
          attributeCount.set(attrs.size());
          assertEquals("junit-testUserAlias", attrs.get("origin"));
          assertEquals("admin@foo.bar", attrs.get("login"));
          assertEquals("admin", attrs.get("pass word"));
          req.response().end();
        });
      }
    });

    server.listen(onSuccess(s -> {
      HttpClientRequest req = client.request(HttpMethod.POST, DEFAULT_HTTP_PORT, DEFAULT_HTTP_HOST, "/form", resp -> {
        // assert the response
        assertEquals(200, resp.statusCode());
        resp.bodyHandler(body -> {
          assertEquals(0, body.length());
        });
        assertEquals(3, attributeCount.get());
        testComplete();
      });
      Buffer buffer = Buffer.buffer();
      buffer.appendString("origin=junit-testUserAlias&login=admin%40foo.bar&pass+word=admin");
      req.headers().set("content-length", String.valueOf(buffer.length()));
      req.headers().set("content-type", "application/x-www-form-urlencoded");
      req.write(buffer).end();
    }));

    await();
  }

  @Test
  public void testAccessNetSocket() throws Exception {
    Buffer toSend = TestUtils.randomBuffer(1000);

    server.requestHandler(req -> {
      req.response().headers().set("HTTP/1.1", "101 Upgrade");
      req.bodyHandler(data -> {
        assertEquals(toSend, data);
        req.response().end();
      });
    });

    server.listen(onSuccess(s -> {
      HttpClientRequest req = client.request(HttpMethod.GET, DEFAULT_HTTP_PORT, DEFAULT_HTTP_HOST, DEFAULT_TEST_URI, resp -> {
        resp.endHandler(v -> {
          assertNotNull(resp.netSocket());
          testComplete();
        });
      });
      req.headers().set("content-length", String.valueOf(toSend.length()));
      req.write(toSend);
    }));

    await();
  }

  @Test
  public void testHostHeaderOverridePossible() {
    server.requestHandler(req -> {
      assertEquals("localhost:4444", req.headers().get("Host"));
      req.response().end();
    });

    server.listen(onSuccess(s -> {
      HttpClientRequest req = client.request(HttpMethod.GET, DEFAULT_HTTP_PORT, DEFAULT_HTTP_HOST, DEFAULT_TEST_URI, resp -> testComplete());
      req.putHeader("Host", "localhost:4444");
      req.end();
    }));

    await();
  }

  @Test
  public void testResponseBodyWriteFixedString() {
    String body = "Lorem ipsum dolor sit amet, consectetur adipisicing elit, sed do eiusmod tempor incididunt ut labore et dolore magna aliqua. Ut enim ad minim veniam, quis nostrud exercitation ullamco laboris nisi ut aliquip ex ea commodo consequat. Duis aute irure dolor in reprehenderit in voluptate velit esse cillum dolore eu fugiat nulla pariatur. Excepteur sint occaecat cupidatat non proident, sunt in culpa qui officia deserunt mollit anim id est laborum.";
    Buffer bodyBuff = Buffer.buffer(body);

    server.requestHandler(req -> {
      req.response().setChunked(true);
      req.response().write(body);
      req.response().end();
    });

    server.listen(onSuccess(s -> {
      client.request(HttpMethod.GET, DEFAULT_HTTP_PORT, DEFAULT_HTTP_HOST, DEFAULT_TEST_URI, resp -> {
        resp.bodyHandler(buff -> {
          assertEquals(bodyBuff, buff);
          testComplete();
        });
      }).end();
    }));

    await();
  }

  @Test
  public void testHttpConnect() {
    Buffer buffer = TestUtils.randomBuffer(128);
    Buffer received = Buffer.buffer();
    vertx.createNetServer(new NetServerOptions().setPort(1235)).connectHandler(socket -> {
      socket.handler(socket::write);
    }).listen(onSuccess(netServer -> {
      server.requestHandler(req -> {
        vertx.createNetClient(new NetClientOptions()).connect(netServer.actualPort(), "localhost", onSuccess(socket -> {
          req.response().setStatusCode(200);
          req.response().setStatusMessage("Connection established");
          req.response().end();

          // Create pumps which echo stuff
          Pump.pump(req.netSocket(), socket).start();
          Pump.pump(socket, req.netSocket()).start();
          req.netSocket().closeHandler(v -> socket.close());
        }));
      });
      server.listen(onSuccess(s -> {
        client.request(HttpMethod.CONNECT, DEFAULT_HTTP_PORT, DEFAULT_HTTP_HOST, DEFAULT_TEST_URI, resp -> {
          assertEquals(200, resp.statusCode());
          NetSocket socket = resp.netSocket();
          socket.handler(buff -> {
            received.appendBuffer(buff);
            if (received.length() == buffer.length()) {
              netServer.close();
              assertEquals(buffer, received);
              testComplete();
            }
          });
          socket.write(buffer);
        }).end();
      }));
    }));

    await();
  }

  @Test
  public void testRequestsTimeoutInQueue() {

    server.requestHandler(req -> {
      vertx.setTimer(1000, id -> {
        req.response().end();
      });
    });

    client.close();
    client = vertx.createHttpClient(new HttpClientOptions().setKeepAlive(false).setMaxPoolSize(1));

    server.listen(onSuccess(s -> {
      // Add a few requests that should all timeout
      for (int i = 0; i < 5; i++) {
        HttpClientRequest req = client.request(HttpMethod.GET, DEFAULT_HTTP_PORT, DEFAULT_HTTP_HOST, DEFAULT_TEST_URI, resp -> {
          fail("Should not be called");
        });
        req.exceptionHandler(t -> assertTrue(t instanceof TimeoutException));
        req.setTimeout(500);
        req.end();
      }
      // Now another request that should not timeout
      HttpClientRequest req = client.request(HttpMethod.GET, DEFAULT_HTTP_PORT, DEFAULT_HTTP_HOST, DEFAULT_TEST_URI, resp -> {
        assertEquals(200, resp.statusCode());
        testComplete();
      });
      req.exceptionHandler(t -> fail("Should not throw exception"));
      req.setTimeout(3000);
      req.end();
    }));

    await();
  }

  @Test
  public void testServerOptionsCopiedBeforeUse() {
    server.close();
    HttpServerOptions options = new HttpServerOptions().setHost(DEFAULT_HTTP_HOST).setPort(DEFAULT_HTTP_PORT);
    HttpServer server = vertx.createHttpServer(options);
    // Now change something - but server should still listen at previous port
    options.setPort(DEFAULT_HTTP_PORT + 1);
    server.requestHandler(req -> {
      req.response().end();
    });
    server.listen(ar -> {
      assertTrue(ar.succeeded());
      client.request(HttpMethod.GET, DEFAULT_HTTP_PORT, DEFAULT_HTTP_HOST, "/uri", res -> {
        assertEquals(200, res.statusCode());
        testComplete();
      }).end();
    });
    await();
  }

  @Test
  public void testClientOptionsCopiedBeforeUse() {
    client.close();
    server.requestHandler(req -> {
      req.response().end();
    });
    server.listen(ar -> {
      assertTrue(ar.succeeded());
      HttpClientOptions options = new HttpClientOptions();
      client = vertx.createHttpClient(options);
      // Now change something - but server should ignore this
      options.setSsl(true);
      client.request(HttpMethod.GET, DEFAULT_HTTP_PORT, DEFAULT_HTTP_HOST, "/uri", res -> {
        assertEquals(200, res.statusCode());
        testComplete();
      }).end();
    });
    await();
  }

  @Test
  public void testClientMultiThreaded() throws Exception {
    int numThreads = 10;
    Thread[] threads = new Thread[numThreads];
    CountDownLatch latch = new CountDownLatch(numThreads);
    server.requestHandler(req -> {
      req.response().putHeader("count", req.headers().get("count"));
      req.response().end();
    }).listen(ar -> {
      assertTrue(ar.succeeded());
      for (int i = 0; i < numThreads; i++) {
        int index = i;
        threads[i] = new Thread() {
          public void run() {
            client.request(HttpMethod.GET, DEFAULT_HTTP_PORT, DEFAULT_HTTP_HOST, "/", res -> {
              assertEquals(200, res.statusCode());
              assertEquals(String.valueOf(index), res.headers().get("count"));
              latch.countDown();
            }).putHeader("count", String.valueOf(index)).end();
          }
        };
        threads[i].start();
      }
    });
    awaitLatch(latch);
    for (int i = 0; i < numThreads; i++) {
      threads[i].join();
    }
  }

  @Test
  public void testInVerticle() throws Exception {
    testInVerticle(false);
  }

  private void testInVerticle(boolean worker) throws Exception {
    client.close();
    server.close();
    class MyVerticle extends AbstractVerticle {
      Context ctx;
      @Override
      public void start() {
        ctx = Vertx.currentContext();
        if (worker) {
          assertTrue(ctx instanceof WorkerContext);
        } else {
          assertTrue(ctx instanceof EventLoopContext);
        }
        Thread thr = Thread.currentThread();
        server = vertx.createHttpServer(new HttpServerOptions().setPort(DEFAULT_HTTP_PORT));
        server.requestHandler(req -> {
          req.response().end();
          assertSame(ctx, Vertx.currentContext());
          if (!worker) {
            assertSame(thr, Thread.currentThread());
          }
        });
        server.listen(ar -> {
          assertTrue(ar.succeeded());
          assertSame(ctx, Vertx.currentContext());
          if (!worker) {
            assertSame(thr, Thread.currentThread());
          }
          client = vertx.createHttpClient(new HttpClientOptions());
          client.request(HttpMethod.GET, DEFAULT_HTTP_PORT, DEFAULT_HTTP_HOST, "/", res -> {
            assertSame(ctx, Vertx.currentContext());
            if (!worker) {
              assertSame(thr, Thread.currentThread());
            }
            assertEquals(200, res.statusCode());
            testComplete();
          }).end();
        });
      }
    }
    MyVerticle verticle = new MyVerticle();
    vertx.deployVerticle(verticle, new DeploymentOptions().setWorker(worker));
    await();
  }

  @Test
  public void testUseInMultithreadedWorker() throws Exception {
    class MyVerticle extends AbstractVerticle {
      @Override
      public void start() {
        assertIllegalStateException(() -> server = vertx.createHttpServer(new HttpServerOptions()));
        assertIllegalStateException(() -> client = vertx.createHttpClient(new HttpClientOptions()));
        testComplete();
      }
    }
    MyVerticle verticle = new MyVerticle();
    vertx.deployVerticle(verticle, new DeploymentOptions().setWorker(true).setMultiThreaded(true));
    await();
  }

  @Test
  public void testContexts() throws Exception {
    Set<ContextImpl> contexts = new ConcurrentHashSet<>();
    AtomicInteger cnt = new AtomicInteger();
    AtomicReference<ContextImpl> serverRequestContext = new AtomicReference<>();
    // Server connect handler should always be called with same context
    server.requestHandler(req -> {
      ContextImpl serverContext = ((VertxInternal) vertx).getContext();
      if (serverRequestContext.get() != null) {
        assertSame(serverRequestContext.get(), serverContext);
      } else {
        serverRequestContext.set(serverContext);
      }
      req.response().end();
    });
    CountDownLatch latch = new CountDownLatch(1);
    AtomicReference<ContextImpl> listenContext = new AtomicReference<>();
    server.listen(ar -> {
      assertTrue(ar.succeeded());
      listenContext.set(((VertxInternal) vertx).getContext());
      latch.countDown();
    });
    awaitLatch(latch);
    CountDownLatch latch2 = new CountDownLatch(1);
    int numReqs = 16;
    int numConns = 8;
    // There should be a context per *connection*
    client.close();
    client = vertx.createHttpClient(new HttpClientOptions().setMaxPoolSize(numConns));
    for (int i = 0; i < numReqs; i++) {
      client.request(HttpMethod.GET, DEFAULT_HTTP_PORT, DEFAULT_HTTP_HOST, "/", resp -> {
        assertEquals(200, resp.statusCode());
        contexts.add(((VertxInternal) vertx).getContext());
        if (cnt.incrementAndGet() == numReqs) {
          // Some connections might get closed if response comes back quick enough hence the >=
          assertTrue(contexts.size() >= numConns);
          latch2.countDown();
        }
      }).end();
    }
    awaitLatch(latch2);
    // Close should be in own context
    server.close(ar -> {
      assertTrue(ar.succeeded());
      ContextImpl closeContext = ((VertxInternal) vertx).getContext();
      assertFalse(contexts.contains(closeContext));
      assertNotSame(serverRequestContext.get(), closeContext);
      assertFalse(contexts.contains(listenContext.get()));
      assertSame(serverRequestContext.get(), listenContext.get());
      testComplete();
    });

    server = null;
    await();
  }

  @Test
  public void testRequestHandlerNotCalledInvalidRequest() {
    server.requestHandler(req -> {
      fail();
    });
    server.listen(onSuccess(s -> {
      vertx.createNetClient(new NetClientOptions()).connect(8080, "127.0.0.1", result -> {
        NetSocket socket = result.result();
        socket.closeHandler(r -> {
          testComplete();
        });
        socket.write("GET HTTP1/1\r\n");

        // trigger another write to be sure we detect that the other peer has closed the connection.
        socket.write("X-Header: test\r\n");
      });
    }));
    await();
  }

  @Test
  public void testTwoServersSameAddressDifferentContext() throws Exception {
    vertx.deployVerticle(SimpleServer.class.getName(), new DeploymentOptions().setInstances(2), onSuccess(id -> {
      testComplete();
    }));
    await();
  }

  @Test
  public void testMultipleServerClose() {
    this.server = vertx.createHttpServer(new HttpServerOptions().setPort(DEFAULT_HTTP_PORT));
    AtomicInteger times = new AtomicInteger();
    // We assume the endHandler and the close completion handler are invoked in the same context task
    ThreadLocal stack = new ThreadLocal();
    stack.set(true);
    server.requestStream().endHandler(v -> {
      assertNull(stack.get());
      assertTrue(Vertx.currentContext().isEventLoopContext());
      times.incrementAndGet();
    });
    server.close(ar1 -> {
      assertNull(stack.get());
      assertTrue(Vertx.currentContext().isEventLoopContext());
      server.close(ar2 -> {
        server.close(ar3 -> {
          assertEquals(1, times.get());
          testComplete();
        });
      });
    });
    await();
  }

  @Test
  public void testClearHandlersOnEnd() {
    String path = "/some/path";
    server = vertx.createHttpServer(new HttpServerOptions().setPort(HttpTestBase.DEFAULT_HTTP_PORT));
    server.requestHandler(req -> req.response().setStatusCode(200).end());
    server.listen(ar -> {
      assertTrue(ar.succeeded());
      HttpClientRequest req = client.request(HttpMethod.GET, HttpTestBase.DEFAULT_HTTP_PORT, HttpTestBase.DEFAULT_HTTP_HOST, path);
      AtomicInteger count = new AtomicInteger();
      req.handler(resp -> {
        resp.endHandler(v -> {
          try {
            resp.endHandler(null);
            resp.exceptionHandler(null);
            resp.handler(null);
          } catch (Exception e) {
            fail("Was expecting to set to null the handlers when the response is completed");
            return;
          }
          if (count.incrementAndGet() == 2) {
            testComplete();
          }
        });
      });
      req.endHandler(done -> {
        try {
          req.handler(null);
          req.exceptionHandler(null);
          req.endHandler(null);
        } catch (Exception e) {
          e.printStackTrace();
          fail("Was expecting to set to null the handlers when the response is completed");
          return;
        }
        if (count.incrementAndGet() == 2) {
          testComplete();
        }
      });
      req.end();

    });
    await();
  }

  @Test
  public void testSetHandlersOnEnd() {
    String path = "/some/path";
    server = vertx.createHttpServer(new HttpServerOptions().setPort(HttpTestBase.DEFAULT_HTTP_PORT));
    server.requestHandler(req -> req.response().setStatusCode(200).end());
    server.listen(ar -> {
      assertTrue(ar.succeeded());
      HttpClientRequest req = client.request(HttpMethod.GET, HttpTestBase.DEFAULT_HTTP_PORT, HttpTestBase.DEFAULT_HTTP_HOST, path);
      req.handler(resp -> {
      });
      req.endHandler(done -> {
        try {
          req.handler(arg -> {
          });
          fail();
        } catch (Exception ignore) {
        }
        try {
          req.exceptionHandler(arg -> {
          });
          fail();
        } catch (Exception ignore) {
        }
        try {
          req.endHandler(arg -> {
          });
          fail();
        } catch (Exception ignore) {
        }
        testComplete();
      });
      req.end();

    });
    await();
  }

  @Test
  public void testRequestEnded() {
    server = vertx.createHttpServer(new HttpServerOptions().setPort(HttpTestBase.DEFAULT_HTTP_PORT));
    server.requestHandler(req -> {
      assertFalse(req.isEnded());
      req.endHandler(v -> {
        assertTrue(req.isEnded());
        try  {
          req.endHandler(v2 -> {});
          fail("Shouldn't be able to set end handler");
        } catch (IllegalStateException e) {
          // OK
        }
        try  {
          req.setExpectMultipart(true);
          fail("Shouldn't be able to set expect multipart");
        } catch (IllegalStateException e) {
          // OK
        }
        try  {
          req.bodyHandler(v2 -> {
          });
          fail("Shouldn't be able to set body handler");
        } catch (IllegalStateException e) {
          // OK
        }
        try  {
          req.handler(v2 -> {
          });
          fail("Shouldn't be able to set handler");
        } catch (IllegalStateException e) {
          // OK
        }

        req.response().setStatusCode(200).end();
      });
    });
    server.listen(ar -> {
      assertTrue(ar.succeeded());
      client.getNow(HttpTestBase.DEFAULT_HTTP_PORT, HttpTestBase.DEFAULT_HTTP_HOST, "/blah", resp -> {
        assertEquals(200, resp.statusCode());
        testComplete();
      });
    });
    await();
  }

  @Test
  public void testRequestEndedNoEndHandler() {
    server = vertx.createHttpServer(new HttpServerOptions().setPort(HttpTestBase.DEFAULT_HTTP_PORT));
    server.requestHandler(req -> {
      assertFalse(req.isEnded());
      req.response().setStatusCode(200).end();
      vertx.setTimer(500, v -> {
        assertTrue(req.isEnded());
        try {
          req.endHandler(v2 -> {
          });
          fail("Shouldn't be able to set end handler");
        } catch (IllegalStateException e) {
          // OK
        }
        try {
          req.setExpectMultipart(true);
          fail("Shouldn't be able to set expect multipart");
        } catch (IllegalStateException e) {
          // OK
        }
        try {
          req.bodyHandler(v2 -> {
          });
          fail("Shouldn't be able to set body handler");
        } catch (IllegalStateException e) {
          // OK
        }
        try {
          req.handler(v2 -> {
          });
          fail("Shouldn't be able to set handler");
        } catch (IllegalStateException e) {
          // OK
        }
        testComplete();
      });
    });
    server.listen(ar -> {
      assertTrue(ar.succeeded());
      client.getNow(HttpTestBase.DEFAULT_HTTP_PORT, HttpTestBase.DEFAULT_HTTP_HOST, "/blah", resp -> {
        assertEquals(200, resp.statusCode());
      });
    });
    await();
  }

  @Test
  public void testInWorker() throws Exception {
    vertx.deployVerticle(new AbstractVerticle() {
      @Override
      public void start() throws Exception {
        assertTrue(Vertx.currentContext().isWorkerContext());
        assertTrue(Context.isOnWorkerThread());
        HttpServer server1 = vertx.createHttpServer(new HttpServerOptions()
                .setHost(HttpTestBase.DEFAULT_HTTP_HOST).setPort(HttpTestBase.DEFAULT_HTTP_PORT));
        server1.requestHandler(req -> {
          assertTrue(Vertx.currentContext().isWorkerContext());
          assertTrue(Context.isOnWorkerThread());
          Buffer buf = Buffer.buffer();
          req.handler(buf::appendBuffer);
          req.endHandler(v -> {
            assertEquals("hello", buf.toString());
            req.response().end("bye");
          });
        }).listen(onSuccess(s -> {
          assertTrue(Vertx.currentContext().isWorkerContext());
          assertTrue(Context.isOnWorkerThread());
          HttpClient client = vertx.createHttpClient();
          client.put(HttpTestBase.DEFAULT_HTTP_PORT, HttpTestBase.DEFAULT_HTTP_HOST, "/blah", resp -> {
            assertEquals(200, resp.statusCode());
            assertTrue(Vertx.currentContext().isWorkerContext());
            assertTrue(Context.isOnWorkerThread());
            resp.handler(buf -> {
              assertEquals("bye", buf.toString());
              resp.endHandler(v -> {
                testComplete();
              });
            });
          }).setChunked(true).write(Buffer.buffer("hello")).end();
        }));
      }
    }, new DeploymentOptions().setWorker(true));
    await();
  }

  @Test
  public void testInMultithreadedWorker() throws Exception {
    vertx.deployVerticle(new AbstractVerticle() {
      @Override
      public void start() throws Exception {
        assertTrue(Vertx.currentContext().isWorkerContext());
        assertTrue(Vertx.currentContext().isMultiThreadedWorkerContext());
        assertTrue(Context.isOnWorkerThread());
        try {
          vertx.createHttpServer();
          fail("Should throw exception");
        } catch (IllegalStateException e) {
          // OK
        }
        try {
          vertx.createHttpClient();
          fail("Should throw exception");
        } catch (IllegalStateException e) {
          // OK
        }
        testComplete();
      }
    }, new DeploymentOptions().setWorker(true).setMultiThreaded(true));
    await();
  }

  @Test
  public void testAbsoluteURIServer() {
    server.close();
    // Listen on all addresses 
    server = vertx.createHttpServer(new HttpServerOptions().setPort(DEFAULT_HTTP_PORT).setHost("0.0.0.0"));
    server.requestHandler(req -> {
      String absURI = req.absoluteURI();
      assertEquals("http://localhost:8080/path", absURI);
      req.response().end();
    });
    server.listen(onSuccess(s -> {
      String host = "localhost";
      String path = "/path";
      int port = 8080;
      client.getNow(port, host, path, resp -> {
        assertEquals(200, resp.statusCode());
        testComplete();
      });
    }));

    await();
  }

<<<<<<< HEAD
  @Test
  public void testSendOpenRangeFileFromClasspath() {
    vertx.createHttpServer(new HttpServerOptions().setPort(8080)).requestHandler(res -> {
      res.response().sendFile("webroot/somefile.html", 6);
    }).listen(onSuccess(res -> {
      vertx.createHttpClient(new HttpClientOptions()).request(HttpMethod.GET, 8080, "localhost", "/", resp -> {
        resp.bodyHandler(buff -> {
          assertTrue(buff.toString().startsWith("<body>blah</body></html>"));
          testComplete();
        });
      }).end();
    }));
    await();
  }

  @Test
  public void testSendRangeFileFromClasspath() {
    vertx.createHttpServer(new HttpServerOptions().setPort(8080)).requestHandler(res -> {
      res.response().sendFile("webroot/somefile.html", 6, 6);
    }).listen(onSuccess(res -> {
      vertx.createHttpClient(new HttpClientOptions()).request(HttpMethod.GET, 8080, "localhost", "/", resp -> {
        resp.bodyHandler(buff -> {
          assertEquals("<body>", buff.toString());
          testComplete();
        });
      }).end();
    }));
    await();
  }


=======
  /*
  Fix for https://bugs.eclipse.org/bugs/show_bug.cgi?id=475017
  Also see https://groups.google.com/forum/?fromgroups#!topic/vertx/N_wSoQlvMMs
   */
  @Test
  public void testPauseResumeClientResponse() {
    byte[] data = new byte[64 * 1024 * 1024];
    new Random().nextBytes(data);
    Buffer buffer = Buffer.buffer(data);
    Buffer readBuffer = Buffer.buffer(64 * 1024 * 1024);
    HttpServer httpServer = vertx.createHttpServer();
    httpServer.requestHandler(request -> {
      request.response().setChunked(true);
      for (int i = 0; i < buffer.length() / 8192; i++) {
        request.response().write(buffer.slice(i * 8192, (i + 1) * 8192));
      }
      request.response().end();
    });
    httpServer.listen(10000);
    HttpClient httpClient = vertx.createHttpClient();
    HttpClientRequest clientRequest = httpClient.get(10000, "localhost", "/");
    clientRequest.handler(resp -> {
      resp.handler(b -> {
        readBuffer.appendBuffer(b);
        for (int i = 0; i < 64; i++) {
          vertx.setTimer(1, n -> {
            try {
              Thread.sleep(0);
            } catch (InterruptedException e) {
              e.printStackTrace();
            }
          });
        }
        ;
        resp.endHandler(v -> {
          byte[] expectedData = buffer.getBytes();
          byte[] actualData = readBuffer.getBytes();
          assertTrue(Arrays.equals(expectedData, actualData));
          testComplete();
        });
      });
    });
    clientRequest.end();
    await();
  }

>>>>>>> fe21fff3
  private void pausingServer(Consumer<HttpServer> consumer) {
    server.requestHandler(req -> {
      req.response().setChunked(true);
      req.pause();
      Handler<Message<Buffer>> resumeHandler = msg -> req.resume();
      MessageConsumer reg = vertx.eventBus().<Buffer>consumer("server_resume").handler(resumeHandler);
      req.endHandler(v -> reg.unregister());

      req.handler(buff -> {
        req.response().write(buff);
      });
    });

    server.listen(onSuccess(consumer));
  }

  private void drainingServer(Consumer<HttpServer> consumer) {
    server.requestHandler(req -> {
      req.response().setChunked(true);
      assertFalse(req.response().writeQueueFull());
      req.response().setWriteQueueMaxSize(1000);

      Buffer buff = TestUtils.randomBuffer(10000);
      //Send data until the buffer is full
      vertx.setPeriodic(1, id -> {
        req.response().write(buff);
        if (req.response().writeQueueFull()) {
          vertx.cancelTimer(id);
          req.response().drainHandler(v -> {
            assertFalse(req.response().writeQueueFull());
            testComplete();
          });

          // Tell the client to resume
          vertx.eventBus().send("client_resume", "");
        }
      });
    });

    server.listen(onSuccess(consumer));
  }

  private static MultiMap getHeaders(int num) {
    Map<String, String> map = genMap(num);
    MultiMap headers = new HeadersAdaptor(new DefaultHttpHeaders());
    for (Map.Entry<String, String> entry : map.entrySet()) {
      headers.add(entry.getKey(), entry.getValue());
    }
    return headers;
  }

  private static Map<String, String> genMap(int num) {
    Map<String, String> map = new HashMap<>();
    for (int i = 0; i < num; i++) {
      String key;
      do {
        key = TestUtils.randomAlphaString(1 + (int) ((19) * Math.random())).toLowerCase();
      } while (map.containsKey(key));
      map.put(key, TestUtils.randomAlphaString(1 + (int) ((19) * Math.random())));
    }
    return map;
  }

  private static String generateQueryString(Map<String, String> params, char delim) {
    StringBuilder sb = new StringBuilder();
    int count = 0;
    for (Map.Entry<String, String> param : params.entrySet()) {
      sb.append(param.getKey()).append("=").append(param.getValue());
      if (++count != params.size()) {
        sb.append(delim);
      }
    }
    return sb.toString();
  }

  private File setupFile(String fileName, String content) throws Exception {
    File file = new File(testDir, fileName);
    if (file.exists()) {
      file.delete();
    }
    BufferedWriter out = new BufferedWriter(new OutputStreamWriter(new FileOutputStream(file), "UTF-8"));
    out.write(content);
    out.close();
    return file;
  }
}<|MERGE_RESOLUTION|>--- conflicted
+++ resolved
@@ -4332,39 +4332,6 @@
     await();
   }
 
-<<<<<<< HEAD
-  @Test
-  public void testSendOpenRangeFileFromClasspath() {
-    vertx.createHttpServer(new HttpServerOptions().setPort(8080)).requestHandler(res -> {
-      res.response().sendFile("webroot/somefile.html", 6);
-    }).listen(onSuccess(res -> {
-      vertx.createHttpClient(new HttpClientOptions()).request(HttpMethod.GET, 8080, "localhost", "/", resp -> {
-        resp.bodyHandler(buff -> {
-          assertTrue(buff.toString().startsWith("<body>blah</body></html>"));
-          testComplete();
-        });
-      }).end();
-    }));
-    await();
-  }
-
-  @Test
-  public void testSendRangeFileFromClasspath() {
-    vertx.createHttpServer(new HttpServerOptions().setPort(8080)).requestHandler(res -> {
-      res.response().sendFile("webroot/somefile.html", 6, 6);
-    }).listen(onSuccess(res -> {
-      vertx.createHttpClient(new HttpClientOptions()).request(HttpMethod.GET, 8080, "localhost", "/", resp -> {
-        resp.bodyHandler(buff -> {
-          assertEquals("<body>", buff.toString());
-          testComplete();
-        });
-      }).end();
-    }));
-    await();
-  }
-
-
-=======
   /*
   Fix for https://bugs.eclipse.org/bugs/show_bug.cgi?id=475017
   Also see https://groups.google.com/forum/?fromgroups#!topic/vertx/N_wSoQlvMMs
@@ -4411,7 +4378,37 @@
     await();
   }
 
->>>>>>> fe21fff3
+  @Test
+  public void testSendOpenRangeFileFromClasspath() {
+    vertx.createHttpServer(new HttpServerOptions().setPort(8080)).requestHandler(res -> {
+      res.response().sendFile("webroot/somefile.html", 6);
+    }).listen(onSuccess(res -> {
+      vertx.createHttpClient(new HttpClientOptions()).request(HttpMethod.GET, 8080, "localhost", "/", resp -> {
+        resp.bodyHandler(buff -> {
+          assertTrue(buff.toString().startsWith("<body>blah</body></html>"));
+          testComplete();
+        });
+      }).end();
+    }));
+    await();
+  }
+
+  @Test
+  public void testSendRangeFileFromClasspath() {
+    vertx.createHttpServer(new HttpServerOptions().setPort(8080)).requestHandler(res -> {
+      res.response().sendFile("webroot/somefile.html", 6, 6);
+    }).listen(onSuccess(res -> {
+      vertx.createHttpClient(new HttpClientOptions()).request(HttpMethod.GET, 8080, "localhost", "/", resp -> {
+        resp.bodyHandler(buff -> {
+          assertEquals("<body>", buff.toString());
+          testComplete();
+        });
+      }).end();
+    }));
+    await();
+  }
+
+
   private void pausingServer(Consumer<HttpServer> consumer) {
     server.requestHandler(req -> {
       req.response().setChunked(true);
