--- conflicted
+++ resolved
@@ -144,9 +144,6 @@
       <include name="org/vertx/groovy/busmods/**/*.groovy"/>
     </groovyc>
   </target>
-<<<<<<< HEAD
-  
-=======
 
   <target name="compile-java-mods">
     <antcall target="compile-java-mod">
@@ -178,7 +175,6 @@
     </javac>
   </target>
 
->>>>>>> b3435470
   <target name="jar-core" depends="compile-core" description="generate the core jar">
     <jar jarfile="${target}/${core-jar-file}" basedir="${java-target}" includes="**/core/**/*.class"/>
   </target>
@@ -245,13 +241,9 @@
     </antcall>
   </target>
 
-<<<<<<< HEAD
-  <target name="internal-tests" depends="compile-test-framework,compile-tests">
-=======
   <!-- We depend on dist since the busmod tests need the distro to be built to
   access the mods -->
-  <target name="internal-tests" depends="compile-tests,dist">
->>>>>>> b3435470
+  <target name="internal-tests" depends="compile-test-framework,compile-tests,dist">
     <delete dir="${test-results}"/>
     <mkdir dir="${test-results}"/>
     <junit printsummary="yes" timeout="120000" showoutput="true">
@@ -295,12 +287,8 @@
     <exec executable="yardoc"/>
   </target>
 
-<<<<<<< HEAD
-  <target name="dist" depends="groovydoc,javadoc,yardoc,jar-core,jar-platform,jar-test-framework">
-=======
-  <!-- <target name="dist" depends="groovydoc,javadoc,yardoc,jar-core,jar-platform,compile-java-mods"> -->
-  <target name="dist" depends="jar-core,jar-platform,compile-java-mods">
->>>>>>> b3435470
+
+  <target name="dist" depends="groovydoc,javadoc,yardoc,jar-core,jar-platform,jar-test-framework,compile-java-mods">
     <mkdir dir="${dist-build}"/>
 
     <copy file="${target}/${core-jar-file}" todir="${dist-build}/lib/jars"/>
